import sys
import argparse

def get_argument_parser():
    parser = argparse.ArgumentParser()

    # Required_parameter
    parser.add_argument(
        "--config-file",
        "--cf",
        type=str,
        required=True,
        help="pointer to the main configuration file of the experiment",
    )
    parser.add_argument(
        "--model_config_file",
        default="",
        type=str,
        help="Path to optional model config. If set, overrides `model_config` "
             "section of the main config."
    )
    parser.add_argument(
        "--data_config_file",
        default="",
        type=str,
        help="Path to optional data config. If set, overrides `data` "
             "section of the main config."
    )
    parser.add_argument(
        "--train_config_file",
        default="",
        type=str,
        help="Path to optional training config. If set, overrides `training` "
             "section of the main config."
    )
    parser.add_argument(
        "--output_dir",
        default=None,
        type=str,
        required=True,
        help="The output directory where the model checkpoints will be written."
    )
    # Optional Params
    parser.add_argument(
        "--task_type",
        default="sequence_classification",
        type=str,
        help="Type of the task which controls dataset class, model, etc. to "
             "be used."
    )
    parser.add_argument(
        "--eval_only",
        default=False,
        action="store_true",
        help="Only evaluate the model without training"
    )
    parser.add_argument(
        "--only_mlm_task",
        default=False,
        action="store_true",
        help="When running *_classification_mlm type of task, perform only MLM. "
             "Models weights for classification task are still preserved and "
             "can be used in successive runs."
    )
    parser.add_argument(
        "--only_cls_task",
        default=False,
        action="store_true",
        help="When running *_classification_mlm type of task, perform only cls. "
             "Models weights for MLM task are still preserved and can be used "
             "in successive runs."
    )
    parser.add_argument(
        "--no_decay_embeddings",
        default=False,
        action="store_true",
        help="If True, don't apply weight decay to embeddings even if it's not"
             " 0 in general."
    )
    parser.add_argument(
        "--no_decay_pooler",
        default=False,
        action="store_true",
        help="If True, don't apply weight decay to pooler even if it's not"
             " 0 in general."
    )
    parser.add_argument(
        "--scale_ffn_weights",
        default=False,
        action="store_true",
        help="Scale weights of FFN so their norm is less than a predefined value."
    )
    parser.add_argument(
        "--max_seq_length",
        default=512,
        type=int,
        help=
        "The maximum total input sequence length after WordPiece tokenization. Sequences "
        "longer than this will be truncated, and sequences shorter than this will be padded."
    )
    parser.add_argument(
        "--max_predictions_per_seq",
        "--max_pred",
        default=2**16,
        type=int,
        help="The maximum number of masked tokens in a sequence to be predicted."
    )
    parser.add_argument(
        '--seed',
        type=int,
        default=42,
        help="random seed for initialization"
    )
    parser.add_argument(
        "--local_rank",
        type=int,
        default=-1,
        help="local_rank for distributed training on gpus"
    )
    parser.add_argument(
        '--materialize_ffn_weights',
        default=False,
        action='store_true',
        help="Whether to multiply ffn weights to its norm ratio to unite them"
             " for fine-tuning."
    )
    parser.add_argument(
        '--load_training_checkpoint',
        '--load_cp',
        type=str,
        nargs='?',
        const=None,
        default=None,
        help=
        "This is the path to the TAR file which contains model+opt state_dict() checkpointed."
    )
    parser.add_argument(
        '--load_checkpoint_id',
        '--load_cp_id',
        type=str,
        nargs='?',
        const=None,
        default=None,
        help='Checkpoint identifier to load from checkpoint path'
    )
    parser.add_argument(
        "--load_only_weights",
        default=False,
        action="store_true",
        help="When restarting from a DeepSpeed checkpoint, load only weights "
             "without optimizer states."
    )
    parser.add_argument(
        '--job_name',
        type=str,
        default=None,
        help="This is the path to store the output and TensorBoard results."
    )
    parser.add_argument(
        '--rewarmup',
        default=False,
        action='store_true',
        help='Rewarmup learning rate after resuming from a checkpoint'
    )
    parser.add_argument(
        '--max_steps',
        type=int,
        default=sys.maxsize,
        help=
        'Maximum number of training steps of effective batch size to complete.'
    )
    parser.add_argument(
        '--max_steps_per_epoch',
        type=int,
        default=sys.maxsize,
        help=
        'Maximum number of training steps of effective batch size within an epoch to complete.'
    )
    parser.add_argument(
        '--log_diagnostic_freq',
        type=int,
        default=100,
        help='Interval in epochs to log model weights and, possibly, activations.'
    )
    parser.add_argument(
        '--log_weight_norms', 
        action='store_true',
        help='Log user-chosen norm of parameters (weights) grouped by parameter type'
    )
    parser.add_argument(
        '--logging_norm_type', 
        type=str,
        default="L1",
        help='Vector norm of parameters (weights) to be logged. Valid options are: L1, L2, Linf'
    )
    parser.add_argument(
        '--data_path_prefix',
        type=str,
        default="",
        help="Path to prefix data loading, helpful for AML and other environments"
    )
    parser.add_argument(
        '--validation_data_path_prefix',
        type=str,
        default=None,
        help="Path to prefix validation data loading, helpful if pretraining "
             "dataset path is different"
    )
    parser.add_argument(
        "--use_sharded_dataset",
        default=False,
        action="store_true",
        help="Indicates that the training dataset is composed of many files "
             "and invokes mechanisms to process them with distributed training."
    )
    parser.add_argument(
        "--no_eval_val_data",
        default=False,
        action="store_true",
        help="Don't evaluate on validation data"
    )
    parser.add_argument(
        "--eval_train_data",
        default=False,
        action="store_true",
        help="Evaluate on train data"
    )
    parser.add_argument(
        "--eval_test_data",
        default=False,
        action="store_true",
        help="Evaluate on test data"
    )
    parser.add_argument(
        '--eval_bs_ratio',
        default=8,
        type=int,
        help='Ratio indicating how many times the eval batch size is '
             'greater than training one.'
    )
    parser.add_argument(
        "--max_validation_samples",
        default=-1,
        type=int,
        help="Max samples in an evaluation dataset to be used at eval time."
    )
    parser.add_argument(
        '--tracking_system',
        default="clearml",
        type=str,
<<<<<<< HEAD
        help="The system where plots and charts will be displayed. Possible values: clearml, tensorboardx, or wandb. Default is clearml."
=======
        help="Don't use ClearML as experiment tracking system."
>>>>>>> 2589e45b
    )
    parser.add_argument(
        '--ckpt_to_save',
        default=20,
        type=int,
        help=
        'Indicates how often to save checkpoints, i. e. each 5th epoch. Default is 20.'
    )
    parser.add_argument(
        '--dense_attention',
        default=False,
        action='store_true',
        help="Currently affects how params are grouped in the optimizer."
    )
    parser.add_argument(
    '--resize_posit_embeds',
    default=False,
    action='store_true',
    help= 'If this option is invoked, model is loaded from a checkpoint, and '
          'current config has larger `max_position_embeddings` dimension than '
          'checkpointed model, then weights from its posit embeddings get '
          'copied to appropriate positions of current model ones. Then '
          'deepspeed.initialize() gets called.'
    )
    parser.add_argument(
        '--throughput_logging_samples',
        type=int,
        default=3000,
        help=
        "Minimal number of data samples to calculate and log "
        "various metrics such as training speed and last batch's loss"
    )
    parser.add_argument(
        '--inputs_logging_ratio',
        type=float,
        default=1.,
        help=
        "Which portion of a one-device microbatch inputs to use when "
        "calculating forward pass to log model's activations."
    )
    parser.add_argument(
        '--log_activations',
        default=False,
        action='store_true',
        help='Log activation distributions for each parameter of the model every .'
    )
    parser.add_argument(
        '--unpad_inputs',
        default=False,
        action='store_true',
        help='Whether to unpad inputs for efficient training in case'
             ' of uneven seq lengths')
    parser.add_argument(
        '--use_torch_compile',
        default=False,
        action='store_true',
        help='Use torch.compile() to speed up training'
    )
    parser.add_argument(
        '--project_name',
        type=str,
        default="new-attention-lra",
        help='Name of the project for ClearML'
    )
    parser.add_argument(
        '--num_labels',
        type=int,
        default=2,
        help='Number of labels for classification tasks'
    )
    parser.add_argument(
        "--lm_prob",
        type=float,
        default=0.15,
        help="Masking probability in dynamic masked language modeling "
             "datasets."
    )
    parser.add_argument(
        "--variable_mask_rate",
        default=False,
        action="store_true",
        help="In dynamic masked language modeling datasets, mask each sequence "
             "with variable masking probability/rate from 0 to --lm_prob value."
    )
    parser.add_argument(
        "--mlm_use_rtc_task",
        default=False,
        action="store_true",
        help="In MLM family of tasks instead of plain MLM use Replaced Tokens "
             "Correction task which replaces a portion of a sequence's tokens "
             "with random tokens and asks the model to predict true labels for "
             "ALL tokens without giving hints which were corrupted and which "
             "are correct."
    )
    parser.add_argument(
        "--mask_token_id", "--vocab_length",
        type=int,
        default=31,
        help="Id of the `MASK` token for replacement in dynamic language "
             "modeling datasets which should be equal to number of vocab's "
             "entries."
    )
    parser.add_argument(
        '--zero_init_pooler',
        default=False,
        action='store_true',
        help='Reinitialize pooler weights to all 0s before training.'
    )
    parser.add_argument(
        '--dict_backend',
        type=str,
        default="nccl",
        help='Backend for distributed training.'
    )


    return parser<|MERGE_RESOLUTION|>--- conflicted
+++ resolved
@@ -248,11 +248,8 @@
         '--tracking_system',
         default="clearml",
         type=str,
-<<<<<<< HEAD
         help="The system where plots and charts will be displayed. Possible values: clearml, tensorboardx, or wandb. Default is clearml."
-=======
-        help="Don't use ClearML as experiment tracking system."
->>>>>>> 2589e45b
+
     )
     parser.add_argument(
         '--ckpt_to_save',
