import os
import sys
import time
import logging
import shutil

import numpy as np
import random
import json
import re
import torch
import torch.distributed as dist
from torch.utils.data import DataLoader, Dataset
from torch.utils.data.sampler import RandomSampler
from torch.utils.data.distributed import DistributedSampler
from tqdm import tqdm

from src.model_config import ModelConfig
from utils.tasks import TaskRegistry
from train_arguments import get_argument_parser
from utils.logger import Logger
from utils.optimization import warmup_exp_decay_exp, cosine_poly_warmup_decay
<<<<<<< HEAD
from train_utils import is_time_to_exit, master_process, TensorBoardWriter, WandBWriter, manage_checkpoints
=======
from train_utils import is_time_to_exit, master_process, TensorBoardWriter, WandBWriter
>>>>>>> 616d77f8

from data.dataset_utils import ShardedDatasetWrapper, create_dataloader

from clearml import Task
import deepspeed

global_step = 0
global_data_samples = 0
last_global_step_from_restore = 0
all_step_time = 0.0


def checkpoint_model(PATH, ckpt_id, model, epoch, last_global_step,
                     last_global_data_samples, **kwargs):
    """Utility function for checkpointing model + optimizer dictionaries
       The main purpose for this is to be able to resume training from that instant again
    """
    checkpoint_state_dict = {
        'epoch': epoch,
        'last_global_step': last_global_step,
        'last_global_data_samples': last_global_data_samples
    }
    # Add extra kwargs too
    checkpoint_state_dict.update(kwargs)

    success = model.save_checkpoint(PATH, ckpt_id,
                                            checkpoint_state_dict)
    status_msg = 'checkpointing: PATH={}, ckpt_id={}'.format(PATH, ckpt_id)
    if success:
        logging.info(f"Success {status_msg}")
    else:
        logging.warning(f"Failure {status_msg}")
    return


def load_training_checkpoint(args, model, PATH, ckpt_id):
    """Utility function for checkpointing model + optimizer dictionaries
       The main purpose for this is to be able to resume training from that instant again
    """
    logger = args.logger
    # Workaround for learned positional embeddings if checkpoint and current
    # model's max_seq_lengths mismatch.
    if args.resize_posit_embeds:
        if not args.load_only_weights:
            raise ValueError("If you want to resize positional embeddings "
                             "when loading from checkpoint, you have to set "
                             "args.load_only_weights=True.")
        custom_load_fn = model.resize_learned_pos_embeddings
    else:
        custom_load_fn = None

    _, checkpoint_state_dict = model.load_checkpoint(
        PATH, ckpt_id,
        load_module_strict=False,
        load_module_only=args.load_only_weights,
        custom_load_fn=custom_load_fn
    )

    epoch = checkpoint_state_dict['epoch']
    last_global_step = checkpoint_state_dict['last_global_step']
    last_global_data_samples = checkpoint_state_dict[
        'last_global_data_samples']
    del checkpoint_state_dict
    if args.load_only_weights:
        epoch = 0
        last_global_step = 0
        last_global_data_samples = 0
    return (epoch, last_global_step, last_global_data_samples)


def get_dataloader(args, dataset: Dataset):
    if args.local_rank == -1:
        train_sampler = RandomSampler(dataset)
    else:
        train_sampler = DistributedSampler(dataset)
    return (x for x in
            DataLoader(dataset,
                       batch_size=args.eval_bs,
                       sampler=train_sampler,
                       num_workers=args.config['training']['num_workers'],
                       drop_last=args.eval_only))


def pretrain_validation(args, dataset, series_name, index, model):

    config = args.config
    num_layers = config["model_config"]["num_hidden_layers"]
    logger = args.logger
    eval_bs = args.train_micro_batch_size_per_gpu * args.eval_bs_ratio
    max_validation_samples = args.max_validation_samples
    if max_validation_samples == -1:
        max_validation_samples= len(dataset)
        logger.info(f"length of dataset is {len(dataset)}")
    args.eval_bs = eval_bs
    logger.info(
        f"Validation micro batch size: {eval_bs}")
    if args.dense_attention:
        update_weights_scalers(model, num_layers)
    model.eval()

    data_batches = get_dataloader(args, dataset)
    eval_func = args.task.eval_func
    eval_func(data_batches, model, max_validation_samples,
              series_name, index, args)

def train(args,
          index,
          model,
          optimizer,
          pretrain_dataset_provider,
          finetune=False):
    global global_step
    global global_data_samples
    global last_global_step_from_restore
    global all_step_time

    if args.use_sharded_dataset:
        # print dataset files according to their order.
        pretrain_dataset_provider.dataset_order_info()
        dataset = pretrain_dataset_provider.get_shard(index)
        train_sampler = RandomSampler(dataset)
        worker_init = pretrain_dataset_provider.worker_init
    else:
        dataset = pretrain_dataset_provider
        worker_init = None
        if args.local_rank == -1:
            train_sampler = RandomSampler(pretrain_dataset_provider)
        else:
            train_sampler = DistributedSampler(pretrain_dataset_provider)
            train_sampler.set_epoch(index + 1)

    dataset_iterator, total_length = create_dataloader(
        train_data=dataset,
        num_workers=args.config['training']['num_workers'],
        train_batch_size=args.train_micro_batch_size_per_gpu,
        data_sampler=train_sampler, worker_init=worker_init)

    current_data_sample_count = global_data_samples
    rank = dist.get_rank()
    num_layers = args.config["model_config"]["num_hidden_layers"]

    config = args.config
    logger = args.logger
    logger.info(
        f'worker-{dist.get_rank()}: begin epoch {index+1} '
        f'current_sample_count {current_data_sample_count} '
        f'shard_length {total_length} global_data_samples {global_data_samples}'
    )

    model.train()

    epoch_step = 0
    rounds = args.throughput_logging_freq
    step_counts = 0
    lr_this_step = config["training"]["learning_rate"]
    inner_optimizer = optimizer if not args.bf16 else optimizer.optimizer
    if args.dense_attention:
        update_weights_scalers(model, num_layers)

    for group in optimizer.param_groups:
        group['lr'] = lr_this_step
        if group['name'] != 'others_with_no_wd': group['weight_decay'] = args.config["training"]["weight_decay"]

    for _, batch in enumerate(tqdm(dataset_iterator, smoothing=1)):
        try:
            step_start = time.time()
            #batch = pretrain_dataset_provider.get_batch(batch_index)
            batch = {name: t.to(args.device) for name, t in batch.items()}  # Move to GPU
            # Calculate forward pass
            loss = model(**batch)

            unscaled_loss = loss.item()
            #print(f"loss {loss}, rank {rank}")

            current_data_sample_count += (args.train_micro_batch_size_per_gpu *
                                          dist.get_world_size())

            # Prefetch training data
            #pretrain_dataset_provider.prefetch_batch()

            #if not np.isfinite(unscaled_loss): continue
            model.backward(loss)
            '''
            if not np.isfinite(unscaled_loss):
                report_model_activations(args, model,
                                         batch, global_step)
                if args.log_activations:
                    report_model_weights(args, model, global_step)
            '''

            loss = None
            del loss
            #for name, param in model.named_parameters():
            #    if param.grad is not None: print(f"Grad Extremums", name, param.grad.min(), param.grad.max())

            if model.is_gradient_accumulation_boundary():

                #torch.nn.utils.clip_grad_value_(model.parameters(), clip_value=2.**15)
                #for name, param in model.named_parameters():
                #    if param.grad is not None: print(f"Grad Extremums", name, param.grad.min(), param.grad.max())
                lr_this_step = update_learning_rate(
                    args, config, global_step, inner_optimizer)
                #"""
                if (global_step + 1) % args.throughput_logging_freq == 0 and master_process(args):
                    report_step_metrics(args, lr_this_step, unscaled_loss,
                                        global_step, current_data_sample_count)
                # if epoch_step % 16 == 0:
                    # For multi-node
                    # if dist.get_world_size() > 1:
                    #    dist.broadcast_object_list(list(model.parameters()), src=0)
                    # For fp16 training
                    # refresh_fp32_params(optimizer)
                    # For bf16 training
                    # optimizer._restore_from_bit16_weights()
                if epoch_step == 0 and index % args.log_diagnostic_freq == 0:
                    for name, param in model.named_parameters():
                        if param.grad is not None: print(f"Grad Extremums", name, param.grad.min(), param.grad.max())
                    for tensor, state in inner_optimizer.state.items():
                        print("step", inner_optimizer.state[tensor]['step'])
                        print("exp_avg", inner_optimizer.state[tensor]['exp_avg'])
                        print("exp_avg_sq", inner_optimizer.state[tensor]['exp_avg_sq'])
                    logger.info(
                        f"Logging model weights and activations distribution "
                        f"at the start of of epoch: {index}, step: {epoch_step}")
                    if args.log_activations:
                        report_model_activations(args, model,
                                                 batch, global_step)
                    report_model_weights(args, model, global_step)
                # for name, param in model.named_parameters():
                #     if param.grad is not None: print(f"Parameter Extremums", name, param.grad.min(), param.grad.max())
                model.step()
                if args.dense_attention:
                    update_weights_scalers(model, num_layers)
                #print(f"Finished optimization step on {rank}")
                """
                try:
                    print(f"Started optimization step on {rank}")
                    for name, param in model.named_parameters():
                        if param.grad is not None: print(f"Parameter Extremums", name, param.grad.min(), param.grad.max())
                        #if param.grad is not None: print(f"Parameter Grad", name, param.grad)
                    model.step()
                    print(f"Finished optimization step on {rank}")
                except AssertionError as ex:
                    print("Error", ex)
                    for name, param in model.named_parameters():
                        if param.grad is not None: print(f"Parameter Extremums", name, param.grad.min(), param.grad.max())
                        print(f"Parameter Grad", name, param.grad)
                    report_model_activations(args, model,
                                             batch, global_step)
                    report_model_weights(args, model, global_step)
                    import traceback
                    traceback.print_exc()
                """

                report_lamb_coefficients(args, optimizer)
                global_step += 1
                epoch_step += 1
            else:
                # Call DeepSpeed engine step on micro steps
                model.step()

        except StopIteration:
            continue

        current_global_step = global_step - last_global_step_from_restore
        if is_time_to_exit(args=args,
                           epoch_steps=epoch_step,
                           global_steps=current_global_step):
            print(
                f'Warning: Early epoch termination due to max steps limit, epoch step ={epoch_step}, global step = {current_global_step}, epoch = {index+1}'
            )
            break
        step_time = time.time() - step_start
        all_step_time += step_time
        if global_step % rounds == 0 and global_step != 0 and model.is_gradient_accumulation_boundary(
        ) and dist.get_rank() == 0:
            one_step_bs = args.train_micro_batch_size_per_gpu * args.gradient_accumulation_steps * dist.get_world_size(
            ) * rounds
            print(' At step {}, the throughput is {:2f} Samples/s'.format(
                global_step * args.gradient_accumulation_steps,
                one_step_bs / all_step_time),
                  flush=True)
            all_step_time = 0.0

    #pretrain_dataset_provider.release_shard(index)

    global_data_samples = current_data_sample_count


def update_weights_scalers(model, num_layers):
    """Update weights scalers of DenseAttention Model"""
    for i in range(num_layers):
        ffn = model.bert.encoder.layer[i].ffn
        ffn.adjust_norm_ratios()


def update_learning_rate(args, config, current_global_step, optimizer):
    global last_global_step_from_restore

    global_step_for_lr = current_global_step - last_global_step_from_restore
    lr_schedule = config["training"]["lr_schedule"]
    if lr_schedule == "EE":
        #print(f'LR Schedule is {args.lr_schedule} EE')
        lr_this_step = config["training"][
            "learning_rate"] * warmup_exp_decay_exp(
                global_step_for_lr, config["training"]["decay_rate"],
                config["training"]["decay_step"],
                config["training"]["one_cycle_steps"],
                config["training"]["warmup_proportion"])
    elif lr_schedule == "cosine":
        #print(f'LR Schedule is {args.lr_schedule} EP')
        lr_this_step = config["training"][
            "learning_rate"] * cosine_poly_warmup_decay(
                global_step_for_lr, **config["training"]["lr_scheduler_params"]
        )
    elif lr_schedule == 'constant':
        lr_this_step = config["training"]["learning_rate"]
    else:
        lr_this_step = config["training"]["learning_rate"]

    lr_this_step += config["training"]["lr_offset"]

    for param_group in optimizer.param_groups:
        param_group['lr'] = lr_this_step

    return lr_this_step


def report_step_metrics(args, lr, loss, step, data_sample_count):
    ##### Record the LR against global_step on tensorboard #####

    args.tracker_logger.report_scalar(title='Train Steps: lr', series='lr',
                                      value=lr, iteration=step)
    args.tracker_logger.report_scalar(title='Train Steps: loss',
                                      series='loss',
                                      value=loss, iteration=step)
    args.tracker_logger.report_scalar(title='Train Samples: lr',
                                      series='lr',
                                      value=lr, iteration=data_sample_count)
    args.tracker_logger.report_scalar(title='Train Samples: loss',
                                      series='loss',
                                      value=loss, iteration=data_sample_count)
    ##### Recording  done. #####

    print('bing_bert_progress: step={}, loss={}, lr={}, sample_count={}'.
          format(step + 1, loss, lr, data_sample_count))


def find_layer_with_nans(args, model, data):
    none_layers = set([args.config["model_config"]["num_hidden_layers"]])
    def getActivation(layer_number):
        # the hook signature
        def hook(model, input, output):
            if not torch.all(torch.isfinite(output)):
                none_layers.add(layer_number)
                print(f"Nans discovered in layer {layer_number}")
        return hook

    hooks = []
    for name, module in model.named_modules():
        if "encoder.layer." in name:
            number = int(name.split("encoder.layer.")[1].split(".")[0])
            hooks.append(
                module.register_forward_hook(getActivation(number))
            )
    # Calculate all activations
    with torch.no_grad():
        dummy_loss = model(**data)
    for hook in hooks:
        hook.remove()

    return min(none_layers)


def report_model_gradients(args, model):
    if master_process(args):
        def getActivation(name):
            # the hook signature
            def hook(module, grad_input, grad_output):
                grad_input = grad_input[0]
                grad_output = grad_output[0]
                if grad_output is not None:
                    print(name, "grad output:", grad_output.min(), grad_output.max())
                if grad_input is not None:
                    print(name, "grad input:", grad_input.min(), grad_input.max())
            return hook
        hooks = []
        for name, module in model.named_modules():
            hooks.append(
                module.register_full_backward_hook(getActivation(name))
            )
        return hooks

def report_activations_fast(args, model):
    if master_process(args):
        def getActivation(name):
            # the hook signature
            def hook(module, input, output):
                if output is not None and not isinstance(output, (list, tuple)):
                    print(name, "layer output:", output.min(), output.max())
                if input is not None and not isinstance(input, (list, tuple)):
                    print(name, "layer input:", input.min(), input.max())
            return hook

        hooks = []
        for name, module in model.named_modules():
            hooks.append(
                module.register_forward_hook(getActivation(name))
            )
        return hooks

# TODO: handle cases when there are np.inf in reporting functions

def report_model_activations(args, model, data, step, bins=20, **kwargs):
    if master_process(args):
        args.logger.info(f"Starting to report activation for step {step}")
        activations = {}
        def getActivation(name):
            # the hook signature
            def hook(model, input, output):
                if not isinstance(output, (list, tuple)):
                    activations[name] = output.cpu().float().numpy()
            return hook
        hooks = []
        if args.use_torch_compile:
            model = model._orig_mod
        for name, module in model.named_modules():
            hooks.append(
                module.register_forward_hook(getActivation(name))
            )
        # Calculate all activations
        last_sample = int(data["input_ids"].shape[0] * args.inputs_logging_ratio)
        data = {name: t[:last_sample] for name, t in data.items()}
        with torch.no_grad():
            if kwargs.get("reg_losses", None) is not None:
                dummy_loss = model(**data, **kwargs)
            else:
                dummy_loss = model(**data)
        for hook in hooks:
            hook.remove()
        for name, values in activations.items():
            finite_values = values[np.isfinite(values)]
            # finite_values is already 1D. 
            if values.ravel().shape != finite_values.shape:
                args.tracker_logger.report_scalar(
                    title=f'nans and infs: {name}', series='n of nans',
                    value=len(values[np.isnan(values)].ravel()), iteration=step
                )
                args.tracker_logger.report_scalar(
                    title=f'nans and infs: {name}', series='n of +infs',
                    value=len(values[np.isposinf(values)].ravel()), iteration=step
                )
                args.tracker_logger.report_scalar(
                    title=f'nans and infs: {name}', series='n of -infs',
                    value=len(values[np.isneginf(values)].ravel()), iteration=step
                )

            if finite_values.size == 0: return
            try:
                vals = values#.mean(axis=-1)
                val_max, val_min = vals.max(), vals.min()
                if args.tracking_system == "tensorboard":
                    hist, bounds = values, bins
                elif args.tracking_system == "clearml" or args.tracking_system == "wandb":
                    hist, bounds = np.histogram(vals, bins=bins,
                                                range=(val_min, val_max))
                    bounds = list(bounds)
                args.tracker_logger.report_histogram(
                    title=name, series=name, values=hist, iteration=step,
                    xlabels=bounds
                    )
                
            except Exception as ex:
                print(ex)


def report_model_weights(args, model, step, bins=20):
    if master_process(args):
        norm_types = {"L1": 1, "L2": 2, "Linf": float('inf')}
        if args.log_weight_norms and not args.logging_norm_type in norm_types:
            raise ValueError(f"{args.logging_norm_type} is an invalid option \
                             for the args.logging_norm_type argument. \
                             Available options are: {', '.join(norm_types)}.")

        def get_group(name):
            """
            Returns the group name under which the specified model parameter's vector norm 
            should be logged and the layer's identifier in the group.
            """

            # "module.bert.encoder.layer.0.attention.queries" -> ".layer.0."
            layer = re.search(r'\.layer\.\d+\.', name) 
            if layer:
                layer = layer.group(0)
                group_name = name.replace(layer, '.', 1)
                layer_number = re.search(r'\d+', layer).group(0)
                return group_name, f"Layer {layer_number}"

            return ("Embeddings parameters", name) if re.search(r'embed', name) else ("Other parameters", name)

        for name, param in model.named_parameters():
            p = param.detach().cpu().float()
            if args.log_weight_norms: 
                norm = torch.norm(p, p=norm_types[args.logging_norm_type]).item()
                group_name, identifier = get_group(name)
                args.tracker_logger.report_scalar(
                    title=f':{args.logging_norm_type} Norm/ {group_name}',
                    series=identifier,
                    value=norm,
                    iteration=step
                )
            values = p.numpy()
            if args.tracking_system == "tensorboard":
                hist, bounds = values, bins
            elif args.tracking_system == "clearml" or args.tracking_system == "wandb":

                hist, bounds = np.histogram(values, bins=bins, range=(np.nanmin(values), np.nanmax(values)))
                bounds = list(bounds)
            args.tracker_logger.report_histogram(
                title=name, series=name, values=hist, iteration=step, 
                xlabels=bounds
            )

def report_lamb_coefficients(args, optimizer):
    if master_process(args):
        if (args.fp16 and args.use_lamb):
            #print("Lamb Coeffs", optimizer.optimizer.get_lamb_coeffs())
            lamb_coeffs = optimizer.optimizer.get_lamb_coeffs()
            lamb_coeffs = np.array(lamb_coeffs)
            #if lamb_coeffs.size > 0:
            #    args.summary_writer.add_histogram(f'Train/lamb_coeffs',
            #                                      lamb_coeffs, global_step)


# Refresh fp32 master params from fp16 copies
def refresh_fp32_params(optimizer):
    # Flat fp16 track originally shaped fp16 groups which in turn track
    # real model weights in DeepSpeed fp16 Optimizer.
    for fp32, saved_fp16 in zip(optimizer.fp32_groups_flat, optimizer.fp16_groups_flat):
        fp32.data.copy_(saved_fp16.data)


def get_arguments():
    parser = get_argument_parser()
    # Include DeepSpeed configuration arguments
    parser = deepspeed.add_config_arguments(parser)

    args = parser.parse_args()

    # no cuda mode is not supported
    args.no_cuda = False

    return args


def construct_arguments():
    args = get_arguments()

    # Prepare Logger
    logger = Logger(cuda=torch.cuda.is_available() and not args.no_cuda)
    args.logger = logger
    config = json.load(open(args.config_file, 'r', encoding='utf-8'))
    args.config = config
    if args.model_config_file and args.model_config_file != args.config_file:
        model_config = json.load(
            open(args.model_config_file, 'r', encoding='utf-8')
        )
        args.config["model_config"] = model_config["model_config"]
    if args.data_config_file and args.data_config_file != args.config_file:
        data_config = json.load(
            open(args.data_config_file, 'r', encoding='utf-8')
        )
        args.config["data"] = data_config["data"]
    if args.train_config_file and args.train_config_file != args.config_file:
        train_config = json.load(
            open(args.train_config_file, 'r', encoding='utf-8')
        )
        args.config["training"] = train_config["training"]
    args.task = TaskRegistry.get_task(args.task_type)

    args.job_name = config['name'] if args.job_name is None else args.job_name
    print("Running Config File: ", args.job_name)
    # Setting the distributed variables
    print("Args = {}".format(args))

    # Setting all the seeds so that the task is random but same accross processes
    random.seed(args.seed)
    np.random.seed(args.seed)
    torch.manual_seed(args.seed)
    torch.cuda.manual_seed_all(args.seed)

    os.makedirs(args.output_dir, exist_ok=True)
    args.saved_model_path = os.path.join(args.output_dir, "saved_models/",
                                         args.job_name)

    # Issue warning if early exit from epoch is configured
    if args.max_steps < sys.maxsize:
        logging.warning(
            'Early training exit is set after {} global steps'.format(
                args.max_steps))

    if args.max_steps_per_epoch < sys.maxsize:
        logging.warning('Early epoch exit is set after {} global steps'.format(
            args.max_steps_per_epoch))

    return args


def prepare_optimizer_parameters(args, model):
    config = args.config
    deepspeed_config = json.load(
        open(args.deepspeed_config, 'r', encoding='utf-8'))
    params_to_optimize = list(model.named_parameters())
    #params_to_optimize = [n for n in params_to_optimize if #'pooler' not in n[0] and
    #                   'embeddings' not in n[0] and 'layer' not in n[0]]
    no_decay_list = ['bias', 'LayerNorm.bias', 'LayerNorm.weight',
                     'activation.weight', 'layer_norm.weight']
    if args.no_decay_embeddings:
        no_decay_list += ['embeddings']
    if args.no_decay_pooler:
        no_decay_list += ['pooler']
    if "weight_decay" in config["training"].keys():
        weight_decay = config["training"]["weight_decay"]
    else:
        weight_decay = 0.01


    groups = [{'params': list(model.bert.embeddings.parameters()),
               'lr': 0.0,
               'weight_decay': weight_decay,
               'name': 'embeddings'}]
    for i in range(len(model.bert.encoder.layer)):
        if args.dense_attention:
            # If some kind of layer norm in attention layer has learnable
            # params, they wouldn't be updated.
            groups.append({
                'params': list(model.bert.encoder.layer[i].attention.parameters()),
                'lr': 0.0,
                'weight_decay': weight_decay,
                'name': f'layer_{i}_attention'
            })
            if hasattr(model.bert.encoder.layer[i], 'ffn'):
                groups.append({
                    'params': list(model.bert.encoder.layer[i].ffn.parameters()),
                    'lr': 0.0,
                    'weight_decay': weight_decay,
                    'name': f'layer_{i}_ffn'
                })
        else:
            groups.append({
                'params': list(model.bert.encoder.layer[i].parameters()),
                'lr': 0.0,
                'weight_decay': weight_decay,
                'name': f'layer_{i}_attention'
            })


    optimizer_grouped_parameters = [{
        'params': [
            p for n, p in params_to_optimize
            if not any(stop_word in n for stop_word in no_decay_list)
        ],
        'lr': 0.0,
        'weight_decay': weight_decay,
        'name': 'others_with_wd'
    }, {
        'params':
        [p for n, p in params_to_optimize
         if any(stop_word in n for stop_word in no_decay_list)],
        'lr': 0.0,
        'weight_decay': 0.0,
        'name': 'others_with_no_wd'
    }]
    #optimizer_grouped_parameters.extend(groups)

    return optimizer_grouped_parameters


def prepare_model_optimizer(args):
    # Initialize torch distributed
    deepspeed.init_distributed(dist_backend=args.dict_backend)
    args.local_rank = int(os.environ['LOCAL_RANK'])
    model_class = args.task.model_type
    config_class = ModelConfig
    if hasattr(args.task, "config_type"):
        config_class = args.task.config_type


    bert_config = config_class(**args.config["model_config"])
    # Padding for divisibility by 8
    if bert_config.vocab_size % 8 != 0:
        bert_config.vocab_size += 8 - (bert_config.vocab_size % 8)
    print("VOCAB SIZE:", bert_config.vocab_size)

    model = model_class(bert_config, args)

    # Optimizer parameters
    optimizer_grouped_parameters = prepare_optimizer_parameters(args, model)

    # DeepSpeed initializer handles FP16, distributed, optimizer automatically.
    model, optimizer, _, _ = deepspeed.initialize(
        args=args,
        model=model,
        model_parameters=optimizer_grouped_parameters)

    # Overwrite application configs with DeepSpeed config
    args.train_micro_batch_size_per_gpu = model.train_micro_batch_size_per_gpu(
    )
    args.gradient_accumulation_steps = model.gradient_accumulation_steps(
    )
    args.batch_size = model.train_batch_size()
    # Number of global steps between logging sessions
    args.throughput_logging_freq = max(args.throughput_logging_samples // args.batch_size, 1)


    # Set DeepSpeed info
    args.local_rank = model.local_rank
    args.device = model.device
    args.fp16 = model.fp16_enabled()
    args.bf16 = model.bfloat16_enabled()
    args.use_lamb = (model.optimizer_name() ==
                     deepspeed.runtime.config.LAMB_OPTIMIZER
                     or model.optimizer_name() ==
                     deepspeed.runtime.config.ONEBIT_LAMB_OPTIMIZER)

    if args.use_torch_compile:
        torch.compiler.reset()
        model = torch.compile(model)
    print(model)
    return model, optimizer


def load_checkpoint(args, model):
    global global_step
    global global_data_samples
    global last_global_step_from_restore

    config = args.config
    logger = args.logger

    logger.info(
        f"Restoring previous training checkpoint from PATH={args.load_training_checkpoint}, CKPT_ID={args.load_checkpoint_id}"
    )
    start_epoch, global_step, global_data_samples = load_training_checkpoint(
        args=args,
        model=model,
        PATH=args.load_training_checkpoint,
        ckpt_id=args.load_checkpoint_id)
    logger.info(
        f"The model is loaded from last checkpoint at epoch {start_epoch} when the global steps were at {global_step} and global data samples at {global_data_samples}"
    )
    if args.rewarmup:
        logger.info(
            f"Rewarmup learning rate with last_global_step_from_restore = {global_step}"
        )
        last_global_step_from_restore = global_step

    return start_epoch

def evaluate_model(args, index, model):
    if args.eval_train_data and args.train_dataset is not None:
        pretrain_validation(args, args.train_dataset, "Train", index, model)
    if not args.no_eval_val_data:
        pretrain_validation(args, args.eval_dataset, "Validation", index, model)
    if args.eval_test_data:
        pretrain_validation(args, args.test_dataset, "Test", index, model)

def run(args, model, optimizer, start_epoch):
    global global_step
    global global_data_samples
    global last_global_step_from_restore

    config = args.config
    logger = args.logger
    task = args.task
    if args.materialize_ffn_weights:
        for layer in model.bert.encoder.layer:
            layer.ffn.rescale_weights()
    # if args.use_nvidia_dataset:
    #     pretrain_dataset_provider = NvidiaBertDatasetProvider(args)
    # else:
    #     pretrain_dataset_provider = BingBertDatasetProvider(args)
    print(model)
    print(f"Total parameters in the model: {model.get_num_params(non_embedding=False)}")
    print("Loading train dataset")

    if args.use_sharded_dataset:
        dataset = ShardedDatasetWrapper(args.data_path_prefix,
                                        config["data"]["training"], args)
    else:
        dataset = task.dataset_type(args.data_path_prefix,
                                    config["data"]["training"], args)

    dataset_val = None
    if not args.no_eval_val_data:
        print("Loading eval dataset")
        dataset_val = task.dataset_type(args.data_path_prefix,
                                        config["data"]["validation"], args)

    dataset_test = None
    if args.eval_test_data:
        print("Loading test dataset")
        dataset_test = task.dataset_type(args.data_path_prefix,
                                         config["data"]["test"], args)

    args.train_dataset = dataset if not args.use_sharded_dataset else None
    args.eval_dataset = dataset_val
    args.test_dataset = dataset_test
    #add_normalizer_preforward_hooks(args, model)
    #backward_hooks = report_model_gradients(args, model)
    #forward_hooks = report_activations_fast(args, model)

    if args.eval_only:
        max_samples = args.max_validation_samples
        eval_bs = args.train_micro_batch_size_per_gpu * args.eval_bs_ratio
        # Dry run to compile the model
        dry_run_n_samples = eval_bs * 4
        args.max_validation_samples = dry_run_n_samples
        evaluate_model(args, -1, model)
        # Full run for measuring speed and quality
        args.max_validation_samples = max_samples
        evaluate_model(args, 0, model)
        return

    for index in range(start_epoch, config["training"]["num_epochs"]):
        logger.info(f"Training Epoch: {index + 1}")
        pre = time.time()
        train(args, index, model, optimizer, dataset)
        #report_model_weights(args, model, global_step)
        # Save ckpts according to "--ckpt_to_save" option,
        # e.g. "--ckpt_to_save 160 161" to save epoch 160 and 161.
        evaluate_model(args, index, model)
        if args.ckpt_to_save > 0 and index % args.ckpt_to_save == 0:
            logger.info(
                f"Saving a checkpointing of the model for epoch: {index+1}")

            success = False
            while not success:
                try:
                    checkpoint_model(
                        PATH=args.saved_model_path,
                        ckpt_id='epoch{}_step{}'.format(index + 1, global_step),
                        model=model, epoch=index + 1,
                        last_global_step=global_step,
                        last_global_data_samples=global_data_samples
                    )
                    success = True
                except Exception as ex:
                    print(ex)
            manage_checkpoints(args.saved_model_path, args)
                    

        post = time.time()
        logger.info(f"Time for shard {index + 1}: {post-pre} seconds")

        current_global_step = global_step - last_global_step_from_restore
        if is_time_to_exit(args=args, global_steps=current_global_step):
            print(
                f'Warning: Early training termination due to max steps limit, epoch={index+1}, global_step={current_global_step}'
            )
            break

def main():
    start = time.time()
    args = construct_arguments()
    
    # remember folders produced by previous runs
    args.saved_model_path = os.path.join(args.output_dir, "saved_models", args.job_name)
    preexist = set()
    if os.path.isdir(args.saved_model_path):
        preexist = {d for d in os.listdir(args.saved_model_path)
                    if d.startswith("epoch")}
    args.preexisting_checkpoints = preexist
    model, optimizer = prepare_model_optimizer(args)
    if master_process(args):
        os.makedirs(args.saved_model_path, exist_ok=True)
        if args.tracking_system == "wandb":
          wb = WandBWriter(name = args.project_name,args = args)
          args.tracker_logger = wb
        
        elif args.tracking_system == "clearml":
          task = Task.init(project_name=args.project_name,
                            task_name="research", reuse_last_task_id=False)
          Task.set_random_seed(args.seed)
          task.connect(args)
          task.connect(args.config, 'bert_config')
          task.connect_configuration(args.deepspeed_config,
                                      name='deepspeed_config')
          args.tracker_logger = task.get_logger()

        elif args.tracking_system == "tensorboard":
            args.tracker_logger = TensorBoardWriter(name=args.job_name,
                                                    base=args.output_dir)

    start_epoch = 0
    if args.load_training_checkpoint and args.load_checkpoint_id:
        start_epoch = load_checkpoint(args, model)

    run(args, model, optimizer, start_epoch)
    elapsed = time.time() - start
    logger = args.logger
    logger.info(f"Elapsed time: {elapsed} seconds")


if __name__ == "__main__":
    main()<|MERGE_RESOLUTION|>--- conflicted
+++ resolved
@@ -1,933 +1,929 @@
-import os
-import sys
-import time
-import logging
-import shutil
-
-import numpy as np
-import random
-import json
-import re
-import torch
-import torch.distributed as dist
-from torch.utils.data import DataLoader, Dataset
-from torch.utils.data.sampler import RandomSampler
-from torch.utils.data.distributed import DistributedSampler
-from tqdm import tqdm
-
-from src.model_config import ModelConfig
-from utils.tasks import TaskRegistry
-from train_arguments import get_argument_parser
-from utils.logger import Logger
-from utils.optimization import warmup_exp_decay_exp, cosine_poly_warmup_decay
-<<<<<<< HEAD
-from train_utils import is_time_to_exit, master_process, TensorBoardWriter, WandBWriter, manage_checkpoints
-=======
-from train_utils import is_time_to_exit, master_process, TensorBoardWriter, WandBWriter
->>>>>>> 616d77f8
-
-from data.dataset_utils import ShardedDatasetWrapper, create_dataloader
-
-from clearml import Task
-import deepspeed
-
-global_step = 0
-global_data_samples = 0
-last_global_step_from_restore = 0
-all_step_time = 0.0
-
-
-def checkpoint_model(PATH, ckpt_id, model, epoch, last_global_step,
-                     last_global_data_samples, **kwargs):
-    """Utility function for checkpointing model + optimizer dictionaries
-       The main purpose for this is to be able to resume training from that instant again
-    """
-    checkpoint_state_dict = {
-        'epoch': epoch,
-        'last_global_step': last_global_step,
-        'last_global_data_samples': last_global_data_samples
-    }
-    # Add extra kwargs too
-    checkpoint_state_dict.update(kwargs)
-
-    success = model.save_checkpoint(PATH, ckpt_id,
-                                            checkpoint_state_dict)
-    status_msg = 'checkpointing: PATH={}, ckpt_id={}'.format(PATH, ckpt_id)
-    if success:
-        logging.info(f"Success {status_msg}")
-    else:
-        logging.warning(f"Failure {status_msg}")
-    return
-
-
-def load_training_checkpoint(args, model, PATH, ckpt_id):
-    """Utility function for checkpointing model + optimizer dictionaries
-       The main purpose for this is to be able to resume training from that instant again
-    """
-    logger = args.logger
-    # Workaround for learned positional embeddings if checkpoint and current
-    # model's max_seq_lengths mismatch.
-    if args.resize_posit_embeds:
-        if not args.load_only_weights:
-            raise ValueError("If you want to resize positional embeddings "
-                             "when loading from checkpoint, you have to set "
-                             "args.load_only_weights=True.")
-        custom_load_fn = model.resize_learned_pos_embeddings
-    else:
-        custom_load_fn = None
-
-    _, checkpoint_state_dict = model.load_checkpoint(
-        PATH, ckpt_id,
-        load_module_strict=False,
-        load_module_only=args.load_only_weights,
-        custom_load_fn=custom_load_fn
-    )
-
-    epoch = checkpoint_state_dict['epoch']
-    last_global_step = checkpoint_state_dict['last_global_step']
-    last_global_data_samples = checkpoint_state_dict[
-        'last_global_data_samples']
-    del checkpoint_state_dict
-    if args.load_only_weights:
-        epoch = 0
-        last_global_step = 0
-        last_global_data_samples = 0
-    return (epoch, last_global_step, last_global_data_samples)
-
-
-def get_dataloader(args, dataset: Dataset):
-    if args.local_rank == -1:
-        train_sampler = RandomSampler(dataset)
-    else:
-        train_sampler = DistributedSampler(dataset)
-    return (x for x in
-            DataLoader(dataset,
-                       batch_size=args.eval_bs,
-                       sampler=train_sampler,
-                       num_workers=args.config['training']['num_workers'],
-                       drop_last=args.eval_only))
-
-
-def pretrain_validation(args, dataset, series_name, index, model):
-
-    config = args.config
-    num_layers = config["model_config"]["num_hidden_layers"]
-    logger = args.logger
-    eval_bs = args.train_micro_batch_size_per_gpu * args.eval_bs_ratio
-    max_validation_samples = args.max_validation_samples
-    if max_validation_samples == -1:
-        max_validation_samples= len(dataset)
-        logger.info(f"length of dataset is {len(dataset)}")
-    args.eval_bs = eval_bs
-    logger.info(
-        f"Validation micro batch size: {eval_bs}")
-    if args.dense_attention:
-        update_weights_scalers(model, num_layers)
-    model.eval()
-
-    data_batches = get_dataloader(args, dataset)
-    eval_func = args.task.eval_func
-    eval_func(data_batches, model, max_validation_samples,
-              series_name, index, args)
-
-def train(args,
-          index,
-          model,
-          optimizer,
-          pretrain_dataset_provider,
-          finetune=False):
-    global global_step
-    global global_data_samples
-    global last_global_step_from_restore
-    global all_step_time
-
-    if args.use_sharded_dataset:
-        # print dataset files according to their order.
-        pretrain_dataset_provider.dataset_order_info()
-        dataset = pretrain_dataset_provider.get_shard(index)
-        train_sampler = RandomSampler(dataset)
-        worker_init = pretrain_dataset_provider.worker_init
-    else:
-        dataset = pretrain_dataset_provider
-        worker_init = None
-        if args.local_rank == -1:
-            train_sampler = RandomSampler(pretrain_dataset_provider)
-        else:
-            train_sampler = DistributedSampler(pretrain_dataset_provider)
-            train_sampler.set_epoch(index + 1)
-
-    dataset_iterator, total_length = create_dataloader(
-        train_data=dataset,
-        num_workers=args.config['training']['num_workers'],
-        train_batch_size=args.train_micro_batch_size_per_gpu,
-        data_sampler=train_sampler, worker_init=worker_init)
-
-    current_data_sample_count = global_data_samples
-    rank = dist.get_rank()
-    num_layers = args.config["model_config"]["num_hidden_layers"]
-
-    config = args.config
-    logger = args.logger
-    logger.info(
-        f'worker-{dist.get_rank()}: begin epoch {index+1} '
-        f'current_sample_count {current_data_sample_count} '
-        f'shard_length {total_length} global_data_samples {global_data_samples}'
-    )
-
-    model.train()
-
-    epoch_step = 0
-    rounds = args.throughput_logging_freq
-    step_counts = 0
-    lr_this_step = config["training"]["learning_rate"]
-    inner_optimizer = optimizer if not args.bf16 else optimizer.optimizer
-    if args.dense_attention:
-        update_weights_scalers(model, num_layers)
-
-    for group in optimizer.param_groups:
-        group['lr'] = lr_this_step
-        if group['name'] != 'others_with_no_wd': group['weight_decay'] = args.config["training"]["weight_decay"]
-
-    for _, batch in enumerate(tqdm(dataset_iterator, smoothing=1)):
-        try:
-            step_start = time.time()
-            #batch = pretrain_dataset_provider.get_batch(batch_index)
-            batch = {name: t.to(args.device) for name, t in batch.items()}  # Move to GPU
-            # Calculate forward pass
-            loss = model(**batch)
-
-            unscaled_loss = loss.item()
-            #print(f"loss {loss}, rank {rank}")
-
-            current_data_sample_count += (args.train_micro_batch_size_per_gpu *
-                                          dist.get_world_size())
-
-            # Prefetch training data
-            #pretrain_dataset_provider.prefetch_batch()
-
-            #if not np.isfinite(unscaled_loss): continue
-            model.backward(loss)
-            '''
-            if not np.isfinite(unscaled_loss):
-                report_model_activations(args, model,
-                                         batch, global_step)
-                if args.log_activations:
-                    report_model_weights(args, model, global_step)
-            '''
-
-            loss = None
-            del loss
-            #for name, param in model.named_parameters():
-            #    if param.grad is not None: print(f"Grad Extremums", name, param.grad.min(), param.grad.max())
-
-            if model.is_gradient_accumulation_boundary():
-
-                #torch.nn.utils.clip_grad_value_(model.parameters(), clip_value=2.**15)
-                #for name, param in model.named_parameters():
-                #    if param.grad is not None: print(f"Grad Extremums", name, param.grad.min(), param.grad.max())
-                lr_this_step = update_learning_rate(
-                    args, config, global_step, inner_optimizer)
-                #"""
-                if (global_step + 1) % args.throughput_logging_freq == 0 and master_process(args):
-                    report_step_metrics(args, lr_this_step, unscaled_loss,
-                                        global_step, current_data_sample_count)
-                # if epoch_step % 16 == 0:
-                    # For multi-node
-                    # if dist.get_world_size() > 1:
-                    #    dist.broadcast_object_list(list(model.parameters()), src=0)
-                    # For fp16 training
-                    # refresh_fp32_params(optimizer)
-                    # For bf16 training
-                    # optimizer._restore_from_bit16_weights()
-                if epoch_step == 0 and index % args.log_diagnostic_freq == 0:
-                    for name, param in model.named_parameters():
-                        if param.grad is not None: print(f"Grad Extremums", name, param.grad.min(), param.grad.max())
-                    for tensor, state in inner_optimizer.state.items():
-                        print("step", inner_optimizer.state[tensor]['step'])
-                        print("exp_avg", inner_optimizer.state[tensor]['exp_avg'])
-                        print("exp_avg_sq", inner_optimizer.state[tensor]['exp_avg_sq'])
-                    logger.info(
-                        f"Logging model weights and activations distribution "
-                        f"at the start of of epoch: {index}, step: {epoch_step}")
-                    if args.log_activations:
-                        report_model_activations(args, model,
-                                                 batch, global_step)
-                    report_model_weights(args, model, global_step)
-                # for name, param in model.named_parameters():
-                #     if param.grad is not None: print(f"Parameter Extremums", name, param.grad.min(), param.grad.max())
-                model.step()
-                if args.dense_attention:
-                    update_weights_scalers(model, num_layers)
-                #print(f"Finished optimization step on {rank}")
-                """
-                try:
-                    print(f"Started optimization step on {rank}")
-                    for name, param in model.named_parameters():
-                        if param.grad is not None: print(f"Parameter Extremums", name, param.grad.min(), param.grad.max())
-                        #if param.grad is not None: print(f"Parameter Grad", name, param.grad)
-                    model.step()
-                    print(f"Finished optimization step on {rank}")
-                except AssertionError as ex:
-                    print("Error", ex)
-                    for name, param in model.named_parameters():
-                        if param.grad is not None: print(f"Parameter Extremums", name, param.grad.min(), param.grad.max())
-                        print(f"Parameter Grad", name, param.grad)
-                    report_model_activations(args, model,
-                                             batch, global_step)
-                    report_model_weights(args, model, global_step)
-                    import traceback
-                    traceback.print_exc()
-                """
-
-                report_lamb_coefficients(args, optimizer)
-                global_step += 1
-                epoch_step += 1
-            else:
-                # Call DeepSpeed engine step on micro steps
-                model.step()
-
-        except StopIteration:
-            continue
-
-        current_global_step = global_step - last_global_step_from_restore
-        if is_time_to_exit(args=args,
-                           epoch_steps=epoch_step,
-                           global_steps=current_global_step):
-            print(
-                f'Warning: Early epoch termination due to max steps limit, epoch step ={epoch_step}, global step = {current_global_step}, epoch = {index+1}'
-            )
-            break
-        step_time = time.time() - step_start
-        all_step_time += step_time
-        if global_step % rounds == 0 and global_step != 0 and model.is_gradient_accumulation_boundary(
-        ) and dist.get_rank() == 0:
-            one_step_bs = args.train_micro_batch_size_per_gpu * args.gradient_accumulation_steps * dist.get_world_size(
-            ) * rounds
-            print(' At step {}, the throughput is {:2f} Samples/s'.format(
-                global_step * args.gradient_accumulation_steps,
-                one_step_bs / all_step_time),
-                  flush=True)
-            all_step_time = 0.0
-
-    #pretrain_dataset_provider.release_shard(index)
-
-    global_data_samples = current_data_sample_count
-
-
-def update_weights_scalers(model, num_layers):
-    """Update weights scalers of DenseAttention Model"""
-    for i in range(num_layers):
-        ffn = model.bert.encoder.layer[i].ffn
-        ffn.adjust_norm_ratios()
-
-
-def update_learning_rate(args, config, current_global_step, optimizer):
-    global last_global_step_from_restore
-
-    global_step_for_lr = current_global_step - last_global_step_from_restore
-    lr_schedule = config["training"]["lr_schedule"]
-    if lr_schedule == "EE":
-        #print(f'LR Schedule is {args.lr_schedule} EE')
-        lr_this_step = config["training"][
-            "learning_rate"] * warmup_exp_decay_exp(
-                global_step_for_lr, config["training"]["decay_rate"],
-                config["training"]["decay_step"],
-                config["training"]["one_cycle_steps"],
-                config["training"]["warmup_proportion"])
-    elif lr_schedule == "cosine":
-        #print(f'LR Schedule is {args.lr_schedule} EP')
-        lr_this_step = config["training"][
-            "learning_rate"] * cosine_poly_warmup_decay(
-                global_step_for_lr, **config["training"]["lr_scheduler_params"]
-        )
-    elif lr_schedule == 'constant':
-        lr_this_step = config["training"]["learning_rate"]
-    else:
-        lr_this_step = config["training"]["learning_rate"]
-
-    lr_this_step += config["training"]["lr_offset"]
-
-    for param_group in optimizer.param_groups:
-        param_group['lr'] = lr_this_step
-
-    return lr_this_step
-
-
-def report_step_metrics(args, lr, loss, step, data_sample_count):
-    ##### Record the LR against global_step on tensorboard #####
-
-    args.tracker_logger.report_scalar(title='Train Steps: lr', series='lr',
-                                      value=lr, iteration=step)
-    args.tracker_logger.report_scalar(title='Train Steps: loss',
-                                      series='loss',
-                                      value=loss, iteration=step)
-    args.tracker_logger.report_scalar(title='Train Samples: lr',
-                                      series='lr',
-                                      value=lr, iteration=data_sample_count)
-    args.tracker_logger.report_scalar(title='Train Samples: loss',
-                                      series='loss',
-                                      value=loss, iteration=data_sample_count)
-    ##### Recording  done. #####
-
-    print('bing_bert_progress: step={}, loss={}, lr={}, sample_count={}'.
-          format(step + 1, loss, lr, data_sample_count))
-
-
-def find_layer_with_nans(args, model, data):
-    none_layers = set([args.config["model_config"]["num_hidden_layers"]])
-    def getActivation(layer_number):
-        # the hook signature
-        def hook(model, input, output):
-            if not torch.all(torch.isfinite(output)):
-                none_layers.add(layer_number)
-                print(f"Nans discovered in layer {layer_number}")
-        return hook
-
-    hooks = []
-    for name, module in model.named_modules():
-        if "encoder.layer." in name:
-            number = int(name.split("encoder.layer.")[1].split(".")[0])
-            hooks.append(
-                module.register_forward_hook(getActivation(number))
-            )
-    # Calculate all activations
-    with torch.no_grad():
-        dummy_loss = model(**data)
-    for hook in hooks:
-        hook.remove()
-
-    return min(none_layers)
-
-
-def report_model_gradients(args, model):
-    if master_process(args):
-        def getActivation(name):
-            # the hook signature
-            def hook(module, grad_input, grad_output):
-                grad_input = grad_input[0]
-                grad_output = grad_output[0]
-                if grad_output is not None:
-                    print(name, "grad output:", grad_output.min(), grad_output.max())
-                if grad_input is not None:
-                    print(name, "grad input:", grad_input.min(), grad_input.max())
-            return hook
-        hooks = []
-        for name, module in model.named_modules():
-            hooks.append(
-                module.register_full_backward_hook(getActivation(name))
-            )
-        return hooks
-
-def report_activations_fast(args, model):
-    if master_process(args):
-        def getActivation(name):
-            # the hook signature
-            def hook(module, input, output):
-                if output is not None and not isinstance(output, (list, tuple)):
-                    print(name, "layer output:", output.min(), output.max())
-                if input is not None and not isinstance(input, (list, tuple)):
-                    print(name, "layer input:", input.min(), input.max())
-            return hook
-
-        hooks = []
-        for name, module in model.named_modules():
-            hooks.append(
-                module.register_forward_hook(getActivation(name))
-            )
-        return hooks
-
-# TODO: handle cases when there are np.inf in reporting functions
-
-def report_model_activations(args, model, data, step, bins=20, **kwargs):
-    if master_process(args):
-        args.logger.info(f"Starting to report activation for step {step}")
-        activations = {}
-        def getActivation(name):
-            # the hook signature
-            def hook(model, input, output):
-                if not isinstance(output, (list, tuple)):
-                    activations[name] = output.cpu().float().numpy()
-            return hook
-        hooks = []
-        if args.use_torch_compile:
-            model = model._orig_mod
-        for name, module in model.named_modules():
-            hooks.append(
-                module.register_forward_hook(getActivation(name))
-            )
-        # Calculate all activations
-        last_sample = int(data["input_ids"].shape[0] * args.inputs_logging_ratio)
-        data = {name: t[:last_sample] for name, t in data.items()}
-        with torch.no_grad():
-            if kwargs.get("reg_losses", None) is not None:
-                dummy_loss = model(**data, **kwargs)
-            else:
-                dummy_loss = model(**data)
-        for hook in hooks:
-            hook.remove()
-        for name, values in activations.items():
-            finite_values = values[np.isfinite(values)]
-            # finite_values is already 1D. 
-            if values.ravel().shape != finite_values.shape:
-                args.tracker_logger.report_scalar(
-                    title=f'nans and infs: {name}', series='n of nans',
-                    value=len(values[np.isnan(values)].ravel()), iteration=step
-                )
-                args.tracker_logger.report_scalar(
-                    title=f'nans and infs: {name}', series='n of +infs',
-                    value=len(values[np.isposinf(values)].ravel()), iteration=step
-                )
-                args.tracker_logger.report_scalar(
-                    title=f'nans and infs: {name}', series='n of -infs',
-                    value=len(values[np.isneginf(values)].ravel()), iteration=step
-                )
-
-            if finite_values.size == 0: return
-            try:
-                vals = values#.mean(axis=-1)
-                val_max, val_min = vals.max(), vals.min()
-                if args.tracking_system == "tensorboard":
-                    hist, bounds = values, bins
-                elif args.tracking_system == "clearml" or args.tracking_system == "wandb":
-                    hist, bounds = np.histogram(vals, bins=bins,
-                                                range=(val_min, val_max))
-                    bounds = list(bounds)
-                args.tracker_logger.report_histogram(
-                    title=name, series=name, values=hist, iteration=step,
-                    xlabels=bounds
-                    )
-                
-            except Exception as ex:
-                print(ex)
-
-
-def report_model_weights(args, model, step, bins=20):
-    if master_process(args):
-        norm_types = {"L1": 1, "L2": 2, "Linf": float('inf')}
-        if args.log_weight_norms and not args.logging_norm_type in norm_types:
-            raise ValueError(f"{args.logging_norm_type} is an invalid option \
-                             for the args.logging_norm_type argument. \
-                             Available options are: {', '.join(norm_types)}.")
-
-        def get_group(name):
-            """
-            Returns the group name under which the specified model parameter's vector norm 
-            should be logged and the layer's identifier in the group.
-            """
-
-            # "module.bert.encoder.layer.0.attention.queries" -> ".layer.0."
-            layer = re.search(r'\.layer\.\d+\.', name) 
-            if layer:
-                layer = layer.group(0)
-                group_name = name.replace(layer, '.', 1)
-                layer_number = re.search(r'\d+', layer).group(0)
-                return group_name, f"Layer {layer_number}"
-
-            return ("Embeddings parameters", name) if re.search(r'embed', name) else ("Other parameters", name)
-
-        for name, param in model.named_parameters():
-            p = param.detach().cpu().float()
-            if args.log_weight_norms: 
-                norm = torch.norm(p, p=norm_types[args.logging_norm_type]).item()
-                group_name, identifier = get_group(name)
-                args.tracker_logger.report_scalar(
-                    title=f':{args.logging_norm_type} Norm/ {group_name}',
-                    series=identifier,
-                    value=norm,
-                    iteration=step
-                )
-            values = p.numpy()
-            if args.tracking_system == "tensorboard":
-                hist, bounds = values, bins
-            elif args.tracking_system == "clearml" or args.tracking_system == "wandb":
-
-                hist, bounds = np.histogram(values, bins=bins, range=(np.nanmin(values), np.nanmax(values)))
-                bounds = list(bounds)
-            args.tracker_logger.report_histogram(
-                title=name, series=name, values=hist, iteration=step, 
-                xlabels=bounds
-            )
-
-def report_lamb_coefficients(args, optimizer):
-    if master_process(args):
-        if (args.fp16 and args.use_lamb):
-            #print("Lamb Coeffs", optimizer.optimizer.get_lamb_coeffs())
-            lamb_coeffs = optimizer.optimizer.get_lamb_coeffs()
-            lamb_coeffs = np.array(lamb_coeffs)
-            #if lamb_coeffs.size > 0:
-            #    args.summary_writer.add_histogram(f'Train/lamb_coeffs',
-            #                                      lamb_coeffs, global_step)
-
-
-# Refresh fp32 master params from fp16 copies
-def refresh_fp32_params(optimizer):
-    # Flat fp16 track originally shaped fp16 groups which in turn track
-    # real model weights in DeepSpeed fp16 Optimizer.
-    for fp32, saved_fp16 in zip(optimizer.fp32_groups_flat, optimizer.fp16_groups_flat):
-        fp32.data.copy_(saved_fp16.data)
-
-
-def get_arguments():
-    parser = get_argument_parser()
-    # Include DeepSpeed configuration arguments
-    parser = deepspeed.add_config_arguments(parser)
-
-    args = parser.parse_args()
-
-    # no cuda mode is not supported
-    args.no_cuda = False
-
-    return args
-
-
-def construct_arguments():
-    args = get_arguments()
-
-    # Prepare Logger
-    logger = Logger(cuda=torch.cuda.is_available() and not args.no_cuda)
-    args.logger = logger
-    config = json.load(open(args.config_file, 'r', encoding='utf-8'))
-    args.config = config
-    if args.model_config_file and args.model_config_file != args.config_file:
-        model_config = json.load(
-            open(args.model_config_file, 'r', encoding='utf-8')
-        )
-        args.config["model_config"] = model_config["model_config"]
-    if args.data_config_file and args.data_config_file != args.config_file:
-        data_config = json.load(
-            open(args.data_config_file, 'r', encoding='utf-8')
-        )
-        args.config["data"] = data_config["data"]
-    if args.train_config_file and args.train_config_file != args.config_file:
-        train_config = json.load(
-            open(args.train_config_file, 'r', encoding='utf-8')
-        )
-        args.config["training"] = train_config["training"]
-    args.task = TaskRegistry.get_task(args.task_type)
-
-    args.job_name = config['name'] if args.job_name is None else args.job_name
-    print("Running Config File: ", args.job_name)
-    # Setting the distributed variables
-    print("Args = {}".format(args))
-
-    # Setting all the seeds so that the task is random but same accross processes
-    random.seed(args.seed)
-    np.random.seed(args.seed)
-    torch.manual_seed(args.seed)
-    torch.cuda.manual_seed_all(args.seed)
-
-    os.makedirs(args.output_dir, exist_ok=True)
-    args.saved_model_path = os.path.join(args.output_dir, "saved_models/",
-                                         args.job_name)
-
-    # Issue warning if early exit from epoch is configured
-    if args.max_steps < sys.maxsize:
-        logging.warning(
-            'Early training exit is set after {} global steps'.format(
-                args.max_steps))
-
-    if args.max_steps_per_epoch < sys.maxsize:
-        logging.warning('Early epoch exit is set after {} global steps'.format(
-            args.max_steps_per_epoch))
-
-    return args
-
-
-def prepare_optimizer_parameters(args, model):
-    config = args.config
-    deepspeed_config = json.load(
-        open(args.deepspeed_config, 'r', encoding='utf-8'))
-    params_to_optimize = list(model.named_parameters())
-    #params_to_optimize = [n for n in params_to_optimize if #'pooler' not in n[0] and
-    #                   'embeddings' not in n[0] and 'layer' not in n[0]]
-    no_decay_list = ['bias', 'LayerNorm.bias', 'LayerNorm.weight',
-                     'activation.weight', 'layer_norm.weight']
-    if args.no_decay_embeddings:
-        no_decay_list += ['embeddings']
-    if args.no_decay_pooler:
-        no_decay_list += ['pooler']
-    if "weight_decay" in config["training"].keys():
-        weight_decay = config["training"]["weight_decay"]
-    else:
-        weight_decay = 0.01
-
-
-    groups = [{'params': list(model.bert.embeddings.parameters()),
-               'lr': 0.0,
-               'weight_decay': weight_decay,
-               'name': 'embeddings'}]
-    for i in range(len(model.bert.encoder.layer)):
-        if args.dense_attention:
-            # If some kind of layer norm in attention layer has learnable
-            # params, they wouldn't be updated.
-            groups.append({
-                'params': list(model.bert.encoder.layer[i].attention.parameters()),
-                'lr': 0.0,
-                'weight_decay': weight_decay,
-                'name': f'layer_{i}_attention'
-            })
-            if hasattr(model.bert.encoder.layer[i], 'ffn'):
-                groups.append({
-                    'params': list(model.bert.encoder.layer[i].ffn.parameters()),
-                    'lr': 0.0,
-                    'weight_decay': weight_decay,
-                    'name': f'layer_{i}_ffn'
-                })
-        else:
-            groups.append({
-                'params': list(model.bert.encoder.layer[i].parameters()),
-                'lr': 0.0,
-                'weight_decay': weight_decay,
-                'name': f'layer_{i}_attention'
-            })
-
-
-    optimizer_grouped_parameters = [{
-        'params': [
-            p for n, p in params_to_optimize
-            if not any(stop_word in n for stop_word in no_decay_list)
-        ],
-        'lr': 0.0,
-        'weight_decay': weight_decay,
-        'name': 'others_with_wd'
-    }, {
-        'params':
-        [p for n, p in params_to_optimize
-         if any(stop_word in n for stop_word in no_decay_list)],
-        'lr': 0.0,
-        'weight_decay': 0.0,
-        'name': 'others_with_no_wd'
-    }]
-    #optimizer_grouped_parameters.extend(groups)
-
-    return optimizer_grouped_parameters
-
-
-def prepare_model_optimizer(args):
-    # Initialize torch distributed
-    deepspeed.init_distributed(dist_backend=args.dict_backend)
-    args.local_rank = int(os.environ['LOCAL_RANK'])
-    model_class = args.task.model_type
-    config_class = ModelConfig
-    if hasattr(args.task, "config_type"):
-        config_class = args.task.config_type
-
-
-    bert_config = config_class(**args.config["model_config"])
-    # Padding for divisibility by 8
-    if bert_config.vocab_size % 8 != 0:
-        bert_config.vocab_size += 8 - (bert_config.vocab_size % 8)
-    print("VOCAB SIZE:", bert_config.vocab_size)
-
-    model = model_class(bert_config, args)
-
-    # Optimizer parameters
-    optimizer_grouped_parameters = prepare_optimizer_parameters(args, model)
-
-    # DeepSpeed initializer handles FP16, distributed, optimizer automatically.
-    model, optimizer, _, _ = deepspeed.initialize(
-        args=args,
-        model=model,
-        model_parameters=optimizer_grouped_parameters)
-
-    # Overwrite application configs with DeepSpeed config
-    args.train_micro_batch_size_per_gpu = model.train_micro_batch_size_per_gpu(
-    )
-    args.gradient_accumulation_steps = model.gradient_accumulation_steps(
-    )
-    args.batch_size = model.train_batch_size()
-    # Number of global steps between logging sessions
-    args.throughput_logging_freq = max(args.throughput_logging_samples // args.batch_size, 1)
-
-
-    # Set DeepSpeed info
-    args.local_rank = model.local_rank
-    args.device = model.device
-    args.fp16 = model.fp16_enabled()
-    args.bf16 = model.bfloat16_enabled()
-    args.use_lamb = (model.optimizer_name() ==
-                     deepspeed.runtime.config.LAMB_OPTIMIZER
-                     or model.optimizer_name() ==
-                     deepspeed.runtime.config.ONEBIT_LAMB_OPTIMIZER)
-
-    if args.use_torch_compile:
-        torch.compiler.reset()
-        model = torch.compile(model)
-    print(model)
-    return model, optimizer
-
-
-def load_checkpoint(args, model):
-    global global_step
-    global global_data_samples
-    global last_global_step_from_restore
-
-    config = args.config
-    logger = args.logger
-
-    logger.info(
-        f"Restoring previous training checkpoint from PATH={args.load_training_checkpoint}, CKPT_ID={args.load_checkpoint_id}"
-    )
-    start_epoch, global_step, global_data_samples = load_training_checkpoint(
-        args=args,
-        model=model,
-        PATH=args.load_training_checkpoint,
-        ckpt_id=args.load_checkpoint_id)
-    logger.info(
-        f"The model is loaded from last checkpoint at epoch {start_epoch} when the global steps were at {global_step} and global data samples at {global_data_samples}"
-    )
-    if args.rewarmup:
-        logger.info(
-            f"Rewarmup learning rate with last_global_step_from_restore = {global_step}"
-        )
-        last_global_step_from_restore = global_step
-
-    return start_epoch
-
-def evaluate_model(args, index, model):
-    if args.eval_train_data and args.train_dataset is not None:
-        pretrain_validation(args, args.train_dataset, "Train", index, model)
-    if not args.no_eval_val_data:
-        pretrain_validation(args, args.eval_dataset, "Validation", index, model)
-    if args.eval_test_data:
-        pretrain_validation(args, args.test_dataset, "Test", index, model)
-
-def run(args, model, optimizer, start_epoch):
-    global global_step
-    global global_data_samples
-    global last_global_step_from_restore
-
-    config = args.config
-    logger = args.logger
-    task = args.task
-    if args.materialize_ffn_weights:
-        for layer in model.bert.encoder.layer:
-            layer.ffn.rescale_weights()
-    # if args.use_nvidia_dataset:
-    #     pretrain_dataset_provider = NvidiaBertDatasetProvider(args)
-    # else:
-    #     pretrain_dataset_provider = BingBertDatasetProvider(args)
-    print(model)
-    print(f"Total parameters in the model: {model.get_num_params(non_embedding=False)}")
-    print("Loading train dataset")
-
-    if args.use_sharded_dataset:
-        dataset = ShardedDatasetWrapper(args.data_path_prefix,
-                                        config["data"]["training"], args)
-    else:
-        dataset = task.dataset_type(args.data_path_prefix,
-                                    config["data"]["training"], args)
-
-    dataset_val = None
-    if not args.no_eval_val_data:
-        print("Loading eval dataset")
-        dataset_val = task.dataset_type(args.data_path_prefix,
-                                        config["data"]["validation"], args)
-
-    dataset_test = None
-    if args.eval_test_data:
-        print("Loading test dataset")
-        dataset_test = task.dataset_type(args.data_path_prefix,
-                                         config["data"]["test"], args)
-
-    args.train_dataset = dataset if not args.use_sharded_dataset else None
-    args.eval_dataset = dataset_val
-    args.test_dataset = dataset_test
-    #add_normalizer_preforward_hooks(args, model)
-    #backward_hooks = report_model_gradients(args, model)
-    #forward_hooks = report_activations_fast(args, model)
-
-    if args.eval_only:
-        max_samples = args.max_validation_samples
-        eval_bs = args.train_micro_batch_size_per_gpu * args.eval_bs_ratio
-        # Dry run to compile the model
-        dry_run_n_samples = eval_bs * 4
-        args.max_validation_samples = dry_run_n_samples
-        evaluate_model(args, -1, model)
-        # Full run for measuring speed and quality
-        args.max_validation_samples = max_samples
-        evaluate_model(args, 0, model)
-        return
-
-    for index in range(start_epoch, config["training"]["num_epochs"]):
-        logger.info(f"Training Epoch: {index + 1}")
-        pre = time.time()
-        train(args, index, model, optimizer, dataset)
-        #report_model_weights(args, model, global_step)
-        # Save ckpts according to "--ckpt_to_save" option,
-        # e.g. "--ckpt_to_save 160 161" to save epoch 160 and 161.
-        evaluate_model(args, index, model)
-        if args.ckpt_to_save > 0 and index % args.ckpt_to_save == 0:
-            logger.info(
-                f"Saving a checkpointing of the model for epoch: {index+1}")
-
-            success = False
-            while not success:
-                try:
-                    checkpoint_model(
-                        PATH=args.saved_model_path,
-                        ckpt_id='epoch{}_step{}'.format(index + 1, global_step),
-                        model=model, epoch=index + 1,
-                        last_global_step=global_step,
-                        last_global_data_samples=global_data_samples
-                    )
-                    success = True
-                except Exception as ex:
-                    print(ex)
-            manage_checkpoints(args.saved_model_path, args)
-                    
-
-        post = time.time()
-        logger.info(f"Time for shard {index + 1}: {post-pre} seconds")
-
-        current_global_step = global_step - last_global_step_from_restore
-        if is_time_to_exit(args=args, global_steps=current_global_step):
-            print(
-                f'Warning: Early training termination due to max steps limit, epoch={index+1}, global_step={current_global_step}'
-            )
-            break
-
-def main():
-    start = time.time()
-    args = construct_arguments()
-    
-    # remember folders produced by previous runs
-    args.saved_model_path = os.path.join(args.output_dir, "saved_models", args.job_name)
-    preexist = set()
-    if os.path.isdir(args.saved_model_path):
-        preexist = {d for d in os.listdir(args.saved_model_path)
-                    if d.startswith("epoch")}
-    args.preexisting_checkpoints = preexist
-    model, optimizer = prepare_model_optimizer(args)
-    if master_process(args):
-        os.makedirs(args.saved_model_path, exist_ok=True)
-        if args.tracking_system == "wandb":
-          wb = WandBWriter(name = args.project_name,args = args)
-          args.tracker_logger = wb
-        
-        elif args.tracking_system == "clearml":
-          task = Task.init(project_name=args.project_name,
-                            task_name="research", reuse_last_task_id=False)
-          Task.set_random_seed(args.seed)
-          task.connect(args)
-          task.connect(args.config, 'bert_config')
-          task.connect_configuration(args.deepspeed_config,
-                                      name='deepspeed_config')
-          args.tracker_logger = task.get_logger()
-
-        elif args.tracking_system == "tensorboard":
-            args.tracker_logger = TensorBoardWriter(name=args.job_name,
-                                                    base=args.output_dir)
-
-    start_epoch = 0
-    if args.load_training_checkpoint and args.load_checkpoint_id:
-        start_epoch = load_checkpoint(args, model)
-
-    run(args, model, optimizer, start_epoch)
-    elapsed = time.time() - start
-    logger = args.logger
-    logger.info(f"Elapsed time: {elapsed} seconds")
-
-
-if __name__ == "__main__":
+import os
+import sys
+import time
+import logging
+import shutil
+
+import numpy as np
+import random
+import json
+import re
+import torch
+import torch.distributed as dist
+from torch.utils.data import DataLoader, Dataset
+from torch.utils.data.sampler import RandomSampler
+from torch.utils.data.distributed import DistributedSampler
+from tqdm import tqdm
+
+from src.model_config import ModelConfig
+from utils.tasks import TaskRegistry
+from train_arguments import get_argument_parser
+from utils.logger import Logger
+from utils.optimization import warmup_exp_decay_exp, cosine_poly_warmup_decay
+from train_utils import is_time_to_exit, master_process, TensorBoardWriter, WandBWriter, manage_checkpoints
+
+from data.dataset_utils import ShardedDatasetWrapper, create_dataloader
+
+from clearml import Task
+import deepspeed
+
+global_step = 0
+global_data_samples = 0
+last_global_step_from_restore = 0
+all_step_time = 0.0
+
+
+def checkpoint_model(PATH, ckpt_id, model, epoch, last_global_step,
+                     last_global_data_samples, **kwargs):
+    """Utility function for checkpointing model + optimizer dictionaries
+       The main purpose for this is to be able to resume training from that instant again
+    """
+    checkpoint_state_dict = {
+        'epoch': epoch,
+        'last_global_step': last_global_step,
+        'last_global_data_samples': last_global_data_samples
+    }
+    # Add extra kwargs too
+    checkpoint_state_dict.update(kwargs)
+
+    success = model.save_checkpoint(PATH, ckpt_id,
+                                            checkpoint_state_dict)
+    status_msg = 'checkpointing: PATH={}, ckpt_id={}'.format(PATH, ckpt_id)
+    if success:
+        logging.info(f"Success {status_msg}")
+    else:
+        logging.warning(f"Failure {status_msg}")
+    return
+
+
+def load_training_checkpoint(args, model, PATH, ckpt_id):
+    """Utility function for checkpointing model + optimizer dictionaries
+       The main purpose for this is to be able to resume training from that instant again
+    """
+    logger = args.logger
+    # Workaround for learned positional embeddings if checkpoint and current
+    # model's max_seq_lengths mismatch.
+    if args.resize_posit_embeds:
+        if not args.load_only_weights:
+            raise ValueError("If you want to resize positional embeddings "
+                             "when loading from checkpoint, you have to set "
+                             "args.load_only_weights=True.")
+        custom_load_fn = model.resize_learned_pos_embeddings
+    else:
+        custom_load_fn = None
+
+    _, checkpoint_state_dict = model.load_checkpoint(
+        PATH, ckpt_id,
+        load_module_strict=False,
+        load_module_only=args.load_only_weights,
+        custom_load_fn=custom_load_fn
+    )
+
+    epoch = checkpoint_state_dict['epoch']
+    last_global_step = checkpoint_state_dict['last_global_step']
+    last_global_data_samples = checkpoint_state_dict[
+        'last_global_data_samples']
+    del checkpoint_state_dict
+    if args.load_only_weights:
+        epoch = 0
+        last_global_step = 0
+        last_global_data_samples = 0
+    return (epoch, last_global_step, last_global_data_samples)
+
+
+def get_dataloader(args, dataset: Dataset):
+    if args.local_rank == -1:
+        train_sampler = RandomSampler(dataset)
+    else:
+        train_sampler = DistributedSampler(dataset)
+    return (x for x in
+            DataLoader(dataset,
+                       batch_size=args.eval_bs,
+                       sampler=train_sampler,
+                       num_workers=args.config['training']['num_workers'],
+                       drop_last=args.eval_only))
+
+
+def pretrain_validation(args, dataset, series_name, index, model):
+
+    config = args.config
+    num_layers = config["model_config"]["num_hidden_layers"]
+    logger = args.logger
+    eval_bs = args.train_micro_batch_size_per_gpu * args.eval_bs_ratio
+    max_validation_samples = args.max_validation_samples
+    if max_validation_samples == -1:
+        max_validation_samples= len(dataset)
+        logger.info(f"length of dataset is {len(dataset)}")
+    args.eval_bs = eval_bs
+    logger.info(
+        f"Validation micro batch size: {eval_bs}")
+    if args.dense_attention:
+        update_weights_scalers(model, num_layers)
+    model.eval()
+
+    data_batches = get_dataloader(args, dataset)
+    eval_func = args.task.eval_func
+    eval_func(data_batches, model, max_validation_samples,
+              series_name, index, args)
+
+def train(args,
+          index,
+          model,
+          optimizer,
+          pretrain_dataset_provider,
+          finetune=False):
+    global global_step
+    global global_data_samples
+    global last_global_step_from_restore
+    global all_step_time
+
+    if args.use_sharded_dataset:
+        # print dataset files according to their order.
+        pretrain_dataset_provider.dataset_order_info()
+        dataset = pretrain_dataset_provider.get_shard(index)
+        train_sampler = RandomSampler(dataset)
+        worker_init = pretrain_dataset_provider.worker_init
+    else:
+        dataset = pretrain_dataset_provider
+        worker_init = None
+        if args.local_rank == -1:
+            train_sampler = RandomSampler(pretrain_dataset_provider)
+        else:
+            train_sampler = DistributedSampler(pretrain_dataset_provider)
+            train_sampler.set_epoch(index + 1)
+
+    dataset_iterator, total_length = create_dataloader(
+        train_data=dataset,
+        num_workers=args.config['training']['num_workers'],
+        train_batch_size=args.train_micro_batch_size_per_gpu,
+        data_sampler=train_sampler, worker_init=worker_init)
+
+    current_data_sample_count = global_data_samples
+    rank = dist.get_rank()
+    num_layers = args.config["model_config"]["num_hidden_layers"]
+
+    config = args.config
+    logger = args.logger
+    logger.info(
+        f'worker-{dist.get_rank()}: begin epoch {index+1} '
+        f'current_sample_count {current_data_sample_count} '
+        f'shard_length {total_length} global_data_samples {global_data_samples}'
+    )
+
+    model.train()
+
+    epoch_step = 0
+    rounds = args.throughput_logging_freq
+    step_counts = 0
+    lr_this_step = config["training"]["learning_rate"]
+    inner_optimizer = optimizer if not args.bf16 else optimizer.optimizer
+    if args.dense_attention:
+        update_weights_scalers(model, num_layers)
+
+    for group in optimizer.param_groups:
+        group['lr'] = lr_this_step
+        if group['name'] != 'others_with_no_wd': group['weight_decay'] = args.config["training"]["weight_decay"]
+
+    for _, batch in enumerate(tqdm(dataset_iterator, smoothing=1)):
+        try:
+            step_start = time.time()
+            #batch = pretrain_dataset_provider.get_batch(batch_index)
+            batch = {name: t.to(args.device) for name, t in batch.items()}  # Move to GPU
+            # Calculate forward pass
+            loss = model(**batch)
+
+            unscaled_loss = loss.item()
+            #print(f"loss {loss}, rank {rank}")
+
+            current_data_sample_count += (args.train_micro_batch_size_per_gpu *
+                                          dist.get_world_size())
+
+            # Prefetch training data
+            #pretrain_dataset_provider.prefetch_batch()
+
+            #if not np.isfinite(unscaled_loss): continue
+            model.backward(loss)
+            '''
+            if not np.isfinite(unscaled_loss):
+                report_model_activations(args, model,
+                                         batch, global_step)
+                if args.log_activations:
+                    report_model_weights(args, model, global_step)
+            '''
+
+            loss = None
+            del loss
+            #for name, param in model.named_parameters():
+            #    if param.grad is not None: print(f"Grad Extremums", name, param.grad.min(), param.grad.max())
+
+            if model.is_gradient_accumulation_boundary():
+
+                #torch.nn.utils.clip_grad_value_(model.parameters(), clip_value=2.**15)
+                #for name, param in model.named_parameters():
+                #    if param.grad is not None: print(f"Grad Extremums", name, param.grad.min(), param.grad.max())
+                lr_this_step = update_learning_rate(
+                    args, config, global_step, inner_optimizer)
+                #"""
+                if (global_step + 1) % args.throughput_logging_freq == 0 and master_process(args):
+                    report_step_metrics(args, lr_this_step, unscaled_loss,
+                                        global_step, current_data_sample_count)
+                # if epoch_step % 16 == 0:
+                    # For multi-node
+                    # if dist.get_world_size() > 1:
+                    #    dist.broadcast_object_list(list(model.parameters()), src=0)
+                    # For fp16 training
+                    # refresh_fp32_params(optimizer)
+                    # For bf16 training
+                    # optimizer._restore_from_bit16_weights()
+                if epoch_step == 0 and index % args.log_diagnostic_freq == 0:
+                    for name, param in model.named_parameters():
+                        if param.grad is not None: print(f"Grad Extremums", name, param.grad.min(), param.grad.max())
+                    for tensor, state in inner_optimizer.state.items():
+                        print("step", inner_optimizer.state[tensor]['step'])
+                        print("exp_avg", inner_optimizer.state[tensor]['exp_avg'])
+                        print("exp_avg_sq", inner_optimizer.state[tensor]['exp_avg_sq'])
+                    logger.info(
+                        f"Logging model weights and activations distribution "
+                        f"at the start of of epoch: {index}, step: {epoch_step}")
+                    if args.log_activations:
+                        report_model_activations(args, model,
+                                                 batch, global_step)
+                    report_model_weights(args, model, global_step)
+                # for name, param in model.named_parameters():
+                #     if param.grad is not None: print(f"Parameter Extremums", name, param.grad.min(), param.grad.max())
+                model.step()
+                if args.dense_attention:
+                    update_weights_scalers(model, num_layers)
+                #print(f"Finished optimization step on {rank}")
+                """
+                try:
+                    print(f"Started optimization step on {rank}")
+                    for name, param in model.named_parameters():
+                        if param.grad is not None: print(f"Parameter Extremums", name, param.grad.min(), param.grad.max())
+                        #if param.grad is not None: print(f"Parameter Grad", name, param.grad)
+                    model.step()
+                    print(f"Finished optimization step on {rank}")
+                except AssertionError as ex:
+                    print("Error", ex)
+                    for name, param in model.named_parameters():
+                        if param.grad is not None: print(f"Parameter Extremums", name, param.grad.min(), param.grad.max())
+                        print(f"Parameter Grad", name, param.grad)
+                    report_model_activations(args, model,
+                                             batch, global_step)
+                    report_model_weights(args, model, global_step)
+                    import traceback
+                    traceback.print_exc()
+                """
+
+                report_lamb_coefficients(args, optimizer)
+                global_step += 1
+                epoch_step += 1
+            else:
+                # Call DeepSpeed engine step on micro steps
+                model.step()
+
+        except StopIteration:
+            continue
+
+        current_global_step = global_step - last_global_step_from_restore
+        if is_time_to_exit(args=args,
+                           epoch_steps=epoch_step,
+                           global_steps=current_global_step):
+            print(
+                f'Warning: Early epoch termination due to max steps limit, epoch step ={epoch_step}, global step = {current_global_step}, epoch = {index+1}'
+            )
+            break
+        step_time = time.time() - step_start
+        all_step_time += step_time
+        if global_step % rounds == 0 and global_step != 0 and model.is_gradient_accumulation_boundary(
+        ) and dist.get_rank() == 0:
+            one_step_bs = args.train_micro_batch_size_per_gpu * args.gradient_accumulation_steps * dist.get_world_size(
+            ) * rounds
+            print(' At step {}, the throughput is {:2f} Samples/s'.format(
+                global_step * args.gradient_accumulation_steps,
+                one_step_bs / all_step_time),
+                  flush=True)
+            all_step_time = 0.0
+
+    #pretrain_dataset_provider.release_shard(index)
+
+    global_data_samples = current_data_sample_count
+
+
+def update_weights_scalers(model, num_layers):
+    """Update weights scalers of DenseAttention Model"""
+    for i in range(num_layers):
+        ffn = model.bert.encoder.layer[i].ffn
+        ffn.adjust_norm_ratios()
+
+
+def update_learning_rate(args, config, current_global_step, optimizer):
+    global last_global_step_from_restore
+
+    global_step_for_lr = current_global_step - last_global_step_from_restore
+    lr_schedule = config["training"]["lr_schedule"]
+    if lr_schedule == "EE":
+        #print(f'LR Schedule is {args.lr_schedule} EE')
+        lr_this_step = config["training"][
+            "learning_rate"] * warmup_exp_decay_exp(
+                global_step_for_lr, config["training"]["decay_rate"],
+                config["training"]["decay_step"],
+                config["training"]["one_cycle_steps"],
+                config["training"]["warmup_proportion"])
+    elif lr_schedule == "cosine":
+        #print(f'LR Schedule is {args.lr_schedule} EP')
+        lr_this_step = config["training"][
+            "learning_rate"] * cosine_poly_warmup_decay(
+                global_step_for_lr, **config["training"]["lr_scheduler_params"]
+        )
+    elif lr_schedule == 'constant':
+        lr_this_step = config["training"]["learning_rate"]
+    else:
+        lr_this_step = config["training"]["learning_rate"]
+
+    lr_this_step += config["training"]["lr_offset"]
+
+    for param_group in optimizer.param_groups:
+        param_group['lr'] = lr_this_step
+
+    return lr_this_step
+
+
+def report_step_metrics(args, lr, loss, step, data_sample_count):
+    ##### Record the LR against global_step on tensorboard #####
+
+    args.tracker_logger.report_scalar(title='Train Steps: lr', series='lr',
+                                      value=lr, iteration=step)
+    args.tracker_logger.report_scalar(title='Train Steps: loss',
+                                      series='loss',
+                                      value=loss, iteration=step)
+    args.tracker_logger.report_scalar(title='Train Samples: lr',
+                                      series='lr',
+                                      value=lr, iteration=data_sample_count)
+    args.tracker_logger.report_scalar(title='Train Samples: loss',
+                                      series='loss',
+                                      value=loss, iteration=data_sample_count)
+    ##### Recording  done. #####
+
+    print('bing_bert_progress: step={}, loss={}, lr={}, sample_count={}'.
+          format(step + 1, loss, lr, data_sample_count))
+
+
+def find_layer_with_nans(args, model, data):
+    none_layers = set([args.config["model_config"]["num_hidden_layers"]])
+    def getActivation(layer_number):
+        # the hook signature
+        def hook(model, input, output):
+            if not torch.all(torch.isfinite(output)):
+                none_layers.add(layer_number)
+                print(f"Nans discovered in layer {layer_number}")
+        return hook
+
+    hooks = []
+    for name, module in model.named_modules():
+        if "encoder.layer." in name:
+            number = int(name.split("encoder.layer.")[1].split(".")[0])
+            hooks.append(
+                module.register_forward_hook(getActivation(number))
+            )
+    # Calculate all activations
+    with torch.no_grad():
+        dummy_loss = model(**data)
+    for hook in hooks:
+        hook.remove()
+
+    return min(none_layers)
+
+
+def report_model_gradients(args, model):
+    if master_process(args):
+        def getActivation(name):
+            # the hook signature
+            def hook(module, grad_input, grad_output):
+                grad_input = grad_input[0]
+                grad_output = grad_output[0]
+                if grad_output is not None:
+                    print(name, "grad output:", grad_output.min(), grad_output.max())
+                if grad_input is not None:
+                    print(name, "grad input:", grad_input.min(), grad_input.max())
+            return hook
+        hooks = []
+        for name, module in model.named_modules():
+            hooks.append(
+                module.register_full_backward_hook(getActivation(name))
+            )
+        return hooks
+
+def report_activations_fast(args, model):
+    if master_process(args):
+        def getActivation(name):
+            # the hook signature
+            def hook(module, input, output):
+                if output is not None and not isinstance(output, (list, tuple)):
+                    print(name, "layer output:", output.min(), output.max())
+                if input is not None and not isinstance(input, (list, tuple)):
+                    print(name, "layer input:", input.min(), input.max())
+            return hook
+
+        hooks = []
+        for name, module in model.named_modules():
+            hooks.append(
+                module.register_forward_hook(getActivation(name))
+            )
+        return hooks
+
+# TODO: handle cases when there are np.inf in reporting functions
+
+def report_model_activations(args, model, data, step, bins=20, **kwargs):
+    if master_process(args):
+        args.logger.info(f"Starting to report activation for step {step}")
+        activations = {}
+        def getActivation(name):
+            # the hook signature
+            def hook(model, input, output):
+                if not isinstance(output, (list, tuple)):
+                    activations[name] = output.cpu().float().numpy()
+            return hook
+        hooks = []
+        if args.use_torch_compile:
+            model = model._orig_mod
+        for name, module in model.named_modules():
+            hooks.append(
+                module.register_forward_hook(getActivation(name))
+            )
+        # Calculate all activations
+        last_sample = int(data["input_ids"].shape[0] * args.inputs_logging_ratio)
+        data = {name: t[:last_sample] for name, t in data.items()}
+        with torch.no_grad():
+            if kwargs.get("reg_losses", None) is not None:
+                dummy_loss = model(**data, **kwargs)
+            else:
+                dummy_loss = model(**data)
+        for hook in hooks:
+            hook.remove()
+        for name, values in activations.items():
+            finite_values = values[np.isfinite(values)]
+            # finite_values is already 1D. 
+            if values.ravel().shape != finite_values.shape:
+                args.tracker_logger.report_scalar(
+                    title=f'nans and infs: {name}', series='n of nans',
+                    value=len(values[np.isnan(values)].ravel()), iteration=step
+                )
+                args.tracker_logger.report_scalar(
+                    title=f'nans and infs: {name}', series='n of +infs',
+                    value=len(values[np.isposinf(values)].ravel()), iteration=step
+                )
+                args.tracker_logger.report_scalar(
+                    title=f'nans and infs: {name}', series='n of -infs',
+                    value=len(values[np.isneginf(values)].ravel()), iteration=step
+                )
+
+            if finite_values.size == 0: return
+            try:
+                vals = values#.mean(axis=-1)
+                val_max, val_min = vals.max(), vals.min()
+                if args.tracking_system == "tensorboard":
+                    hist, bounds = values, bins
+                elif args.tracking_system == "clearml" or args.tracking_system == "wandb":
+                    hist, bounds = np.histogram(vals, bins=bins,
+                                                range=(val_min, val_max))
+                    bounds = list(bounds)
+                args.tracker_logger.report_histogram(
+                    title=name, series=name, values=hist, iteration=step,
+                    xlabels=bounds
+                    )
+                
+            except Exception as ex:
+                print(ex)
+
+
+def report_model_weights(args, model, step, bins=20):
+    if master_process(args):
+        norm_types = {"L1": 1, "L2": 2, "Linf": float('inf')}
+        if args.log_weight_norms and not args.logging_norm_type in norm_types:
+            raise ValueError(f"{args.logging_norm_type} is an invalid option \
+                             for the args.logging_norm_type argument. \
+                             Available options are: {', '.join(norm_types)}.")
+
+        def get_group(name):
+            """
+            Returns the group name under which the specified model parameter's vector norm 
+            should be logged and the layer's identifier in the group.
+            """
+
+            # "module.bert.encoder.layer.0.attention.queries" -> ".layer.0."
+            layer = re.search(r'\.layer\.\d+\.', name) 
+            if layer:
+                layer = layer.group(0)
+                group_name = name.replace(layer, '.', 1)
+                layer_number = re.search(r'\d+', layer).group(0)
+                return group_name, f"Layer {layer_number}"
+
+            return ("Embeddings parameters", name) if re.search(r'embed', name) else ("Other parameters", name)
+
+        for name, param in model.named_parameters():
+            p = param.detach().cpu().float()
+            if args.log_weight_norms: 
+                norm = torch.norm(p, p=norm_types[args.logging_norm_type]).item()
+                group_name, identifier = get_group(name)
+                args.tracker_logger.report_scalar(
+                    title=f':{args.logging_norm_type} Norm/ {group_name}',
+                    series=identifier,
+                    value=norm,
+                    iteration=step
+                )
+            values = p.numpy()
+            if args.tracking_system == "tensorboard":
+                hist, bounds = values, bins
+            elif args.tracking_system == "clearml" or args.tracking_system == "wandb":
+
+                hist, bounds = np.histogram(values, bins=bins, range=(np.nanmin(values), np.nanmax(values)))
+                bounds = list(bounds)
+            args.tracker_logger.report_histogram(
+                title=name, series=name, values=hist, iteration=step, 
+                xlabels=bounds
+            )
+
+def report_lamb_coefficients(args, optimizer):
+    if master_process(args):
+        if (args.fp16 and args.use_lamb):
+            #print("Lamb Coeffs", optimizer.optimizer.get_lamb_coeffs())
+            lamb_coeffs = optimizer.optimizer.get_lamb_coeffs()
+            lamb_coeffs = np.array(lamb_coeffs)
+            #if lamb_coeffs.size > 0:
+            #    args.summary_writer.add_histogram(f'Train/lamb_coeffs',
+            #                                      lamb_coeffs, global_step)
+
+
+# Refresh fp32 master params from fp16 copies
+def refresh_fp32_params(optimizer):
+    # Flat fp16 track originally shaped fp16 groups which in turn track
+    # real model weights in DeepSpeed fp16 Optimizer.
+    for fp32, saved_fp16 in zip(optimizer.fp32_groups_flat, optimizer.fp16_groups_flat):
+        fp32.data.copy_(saved_fp16.data)
+
+
+def get_arguments():
+    parser = get_argument_parser()
+    # Include DeepSpeed configuration arguments
+    parser = deepspeed.add_config_arguments(parser)
+
+    args = parser.parse_args()
+
+    # no cuda mode is not supported
+    args.no_cuda = False
+
+    return args
+
+
+def construct_arguments():
+    args = get_arguments()
+
+    # Prepare Logger
+    logger = Logger(cuda=torch.cuda.is_available() and not args.no_cuda)
+    args.logger = logger
+    config = json.load(open(args.config_file, 'r', encoding='utf-8'))
+    args.config = config
+    if args.model_config_file and args.model_config_file != args.config_file:
+        model_config = json.load(
+            open(args.model_config_file, 'r', encoding='utf-8')
+        )
+        args.config["model_config"] = model_config["model_config"]
+    if args.data_config_file and args.data_config_file != args.config_file:
+        data_config = json.load(
+            open(args.data_config_file, 'r', encoding='utf-8')
+        )
+        args.config["data"] = data_config["data"]
+    if args.train_config_file and args.train_config_file != args.config_file:
+        train_config = json.load(
+            open(args.train_config_file, 'r', encoding='utf-8')
+        )
+        args.config["training"] = train_config["training"]
+    args.task = TaskRegistry.get_task(args.task_type)
+
+    args.job_name = config['name'] if args.job_name is None else args.job_name
+    print("Running Config File: ", args.job_name)
+    # Setting the distributed variables
+    print("Args = {}".format(args))
+
+    # Setting all the seeds so that the task is random but same accross processes
+    random.seed(args.seed)
+    np.random.seed(args.seed)
+    torch.manual_seed(args.seed)
+    torch.cuda.manual_seed_all(args.seed)
+
+    os.makedirs(args.output_dir, exist_ok=True)
+    args.saved_model_path = os.path.join(args.output_dir, "saved_models/",
+                                         args.job_name)
+
+    # Issue warning if early exit from epoch is configured
+    if args.max_steps < sys.maxsize:
+        logging.warning(
+            'Early training exit is set after {} global steps'.format(
+                args.max_steps))
+
+    if args.max_steps_per_epoch < sys.maxsize:
+        logging.warning('Early epoch exit is set after {} global steps'.format(
+            args.max_steps_per_epoch))
+
+    return args
+
+
+def prepare_optimizer_parameters(args, model):
+    config = args.config
+    deepspeed_config = json.load(
+        open(args.deepspeed_config, 'r', encoding='utf-8'))
+    params_to_optimize = list(model.named_parameters())
+    #params_to_optimize = [n for n in params_to_optimize if #'pooler' not in n[0] and
+    #                   'embeddings' not in n[0] and 'layer' not in n[0]]
+    no_decay_list = ['bias', 'LayerNorm.bias', 'LayerNorm.weight',
+                     'activation.weight', 'layer_norm.weight']
+    if args.no_decay_embeddings:
+        no_decay_list += ['embeddings']
+    if args.no_decay_pooler:
+        no_decay_list += ['pooler']
+    if "weight_decay" in config["training"].keys():
+        weight_decay = config["training"]["weight_decay"]
+    else:
+        weight_decay = 0.01
+
+
+    groups = [{'params': list(model.bert.embeddings.parameters()),
+               'lr': 0.0,
+               'weight_decay': weight_decay,
+               'name': 'embeddings'}]
+    for i in range(len(model.bert.encoder.layer)):
+        if args.dense_attention:
+            # If some kind of layer norm in attention layer has learnable
+            # params, they wouldn't be updated.
+            groups.append({
+                'params': list(model.bert.encoder.layer[i].attention.parameters()),
+                'lr': 0.0,
+                'weight_decay': weight_decay,
+                'name': f'layer_{i}_attention'
+            })
+            if hasattr(model.bert.encoder.layer[i], 'ffn'):
+                groups.append({
+                    'params': list(model.bert.encoder.layer[i].ffn.parameters()),
+                    'lr': 0.0,
+                    'weight_decay': weight_decay,
+                    'name': f'layer_{i}_ffn'
+                })
+        else:
+            groups.append({
+                'params': list(model.bert.encoder.layer[i].parameters()),
+                'lr': 0.0,
+                'weight_decay': weight_decay,
+                'name': f'layer_{i}_attention'
+            })
+
+
+    optimizer_grouped_parameters = [{
+        'params': [
+            p for n, p in params_to_optimize
+            if not any(stop_word in n for stop_word in no_decay_list)
+        ],
+        'lr': 0.0,
+        'weight_decay': weight_decay,
+        'name': 'others_with_wd'
+    }, {
+        'params':
+        [p for n, p in params_to_optimize
+         if any(stop_word in n for stop_word in no_decay_list)],
+        'lr': 0.0,
+        'weight_decay': 0.0,
+        'name': 'others_with_no_wd'
+    }]
+    #optimizer_grouped_parameters.extend(groups)
+
+    return optimizer_grouped_parameters
+
+
+def prepare_model_optimizer(args):
+    # Initialize torch distributed
+    deepspeed.init_distributed(dist_backend=args.dict_backend)
+    args.local_rank = int(os.environ['LOCAL_RANK'])
+    model_class = args.task.model_type
+    config_class = ModelConfig
+    if hasattr(args.task, "config_type"):
+        config_class = args.task.config_type
+
+
+    bert_config = config_class(**args.config["model_config"])
+    # Padding for divisibility by 8
+    if bert_config.vocab_size % 8 != 0:
+        bert_config.vocab_size += 8 - (bert_config.vocab_size % 8)
+    print("VOCAB SIZE:", bert_config.vocab_size)
+
+    model = model_class(bert_config, args)
+
+    # Optimizer parameters
+    optimizer_grouped_parameters = prepare_optimizer_parameters(args, model)
+
+    # DeepSpeed initializer handles FP16, distributed, optimizer automatically.
+    model, optimizer, _, _ = deepspeed.initialize(
+        args=args,
+        model=model,
+        model_parameters=optimizer_grouped_parameters)
+
+    # Overwrite application configs with DeepSpeed config
+    args.train_micro_batch_size_per_gpu = model.train_micro_batch_size_per_gpu(
+    )
+    args.gradient_accumulation_steps = model.gradient_accumulation_steps(
+    )
+    args.batch_size = model.train_batch_size()
+    # Number of global steps between logging sessions
+    args.throughput_logging_freq = max(args.throughput_logging_samples // args.batch_size, 1)
+
+
+    # Set DeepSpeed info
+    args.local_rank = model.local_rank
+    args.device = model.device
+    args.fp16 = model.fp16_enabled()
+    args.bf16 = model.bfloat16_enabled()
+    args.use_lamb = (model.optimizer_name() ==
+                     deepspeed.runtime.config.LAMB_OPTIMIZER
+                     or model.optimizer_name() ==
+                     deepspeed.runtime.config.ONEBIT_LAMB_OPTIMIZER)
+
+    if args.use_torch_compile:
+        torch.compiler.reset()
+        model = torch.compile(model)
+    print(model)
+    return model, optimizer
+
+
+def load_checkpoint(args, model):
+    global global_step
+    global global_data_samples
+    global last_global_step_from_restore
+
+    config = args.config
+    logger = args.logger
+
+    logger.info(
+        f"Restoring previous training checkpoint from PATH={args.load_training_checkpoint}, CKPT_ID={args.load_checkpoint_id}"
+    )
+    start_epoch, global_step, global_data_samples = load_training_checkpoint(
+        args=args,
+        model=model,
+        PATH=args.load_training_checkpoint,
+        ckpt_id=args.load_checkpoint_id)
+    logger.info(
+        f"The model is loaded from last checkpoint at epoch {start_epoch} when the global steps were at {global_step} and global data samples at {global_data_samples}"
+    )
+    if args.rewarmup:
+        logger.info(
+            f"Rewarmup learning rate with last_global_step_from_restore = {global_step}"
+        )
+        last_global_step_from_restore = global_step
+
+    return start_epoch
+
+def evaluate_model(args, index, model):
+    if args.eval_train_data and args.train_dataset is not None:
+        pretrain_validation(args, args.train_dataset, "Train", index, model)
+    if not args.no_eval_val_data:
+        pretrain_validation(args, args.eval_dataset, "Validation", index, model)
+    if args.eval_test_data:
+        pretrain_validation(args, args.test_dataset, "Test", index, model)
+
+def run(args, model, optimizer, start_epoch):
+    global global_step
+    global global_data_samples
+    global last_global_step_from_restore
+
+    config = args.config
+    logger = args.logger
+    task = args.task
+    if args.materialize_ffn_weights:
+        for layer in model.bert.encoder.layer:
+            layer.ffn.rescale_weights()
+    # if args.use_nvidia_dataset:
+    #     pretrain_dataset_provider = NvidiaBertDatasetProvider(args)
+    # else:
+    #     pretrain_dataset_provider = BingBertDatasetProvider(args)
+    print(model)
+    print(f"Total parameters in the model: {model.get_num_params(non_embedding=False)}")
+    print("Loading train dataset")
+
+    if args.use_sharded_dataset:
+        dataset = ShardedDatasetWrapper(args.data_path_prefix,
+                                        config["data"]["training"], args)
+    else:
+        dataset = task.dataset_type(args.data_path_prefix,
+                                    config["data"]["training"], args)
+
+    dataset_val = None
+    if not args.no_eval_val_data:
+        print("Loading eval dataset")
+        dataset_val = task.dataset_type(args.data_path_prefix,
+                                        config["data"]["validation"], args)
+
+    dataset_test = None
+    if args.eval_test_data:
+        print("Loading test dataset")
+        dataset_test = task.dataset_type(args.data_path_prefix,
+                                         config["data"]["test"], args)
+
+    args.train_dataset = dataset if not args.use_sharded_dataset else None
+    args.eval_dataset = dataset_val
+    args.test_dataset = dataset_test
+    #add_normalizer_preforward_hooks(args, model)
+    #backward_hooks = report_model_gradients(args, model)
+    #forward_hooks = report_activations_fast(args, model)
+
+    if args.eval_only:
+        max_samples = args.max_validation_samples
+        eval_bs = args.train_micro_batch_size_per_gpu * args.eval_bs_ratio
+        # Dry run to compile the model
+        dry_run_n_samples = eval_bs * 4
+        args.max_validation_samples = dry_run_n_samples
+        evaluate_model(args, -1, model)
+        # Full run for measuring speed and quality
+        args.max_validation_samples = max_samples
+        evaluate_model(args, 0, model)
+        return
+
+    for index in range(start_epoch, config["training"]["num_epochs"]):
+        logger.info(f"Training Epoch: {index + 1}")
+        pre = time.time()
+        train(args, index, model, optimizer, dataset)
+        #report_model_weights(args, model, global_step)
+        # Save ckpts according to "--ckpt_to_save" option,
+        # e.g. "--ckpt_to_save 160 161" to save epoch 160 and 161.
+        evaluate_model(args, index, model)
+        if args.ckpt_to_save > 0 and index % args.ckpt_to_save == 0:
+            logger.info(
+                f"Saving a checkpointing of the model for epoch: {index+1}")
+
+            success = False
+            while not success:
+                try:
+                    checkpoint_model(
+                        PATH=args.saved_model_path,
+                        ckpt_id='epoch{}_step{}'.format(index + 1, global_step),
+                        model=model, epoch=index + 1,
+                        last_global_step=global_step,
+                        last_global_data_samples=global_data_samples
+                    )
+                    success = True
+                except Exception as ex:
+                    print(ex)
+            manage_checkpoints(args.saved_model_path, args)
+                    
+
+        post = time.time()
+        logger.info(f"Time for shard {index + 1}: {post-pre} seconds")
+
+        current_global_step = global_step - last_global_step_from_restore
+        if is_time_to_exit(args=args, global_steps=current_global_step):
+            print(
+                f'Warning: Early training termination due to max steps limit, epoch={index+1}, global_step={current_global_step}'
+            )
+            break
+
+def main():
+    start = time.time()
+    args = construct_arguments()
+    
+    # remember folders produced by previous runs
+    args.saved_model_path = os.path.join(args.output_dir, "saved_models", args.job_name)
+    preexist = set()
+    if os.path.isdir(args.saved_model_path):
+        preexist = {d for d in os.listdir(args.saved_model_path)
+                    if d.startswith("epoch")}
+    args.preexisting_checkpoints = preexist
+    model, optimizer = prepare_model_optimizer(args)
+    if master_process(args):
+        os.makedirs(args.saved_model_path, exist_ok=True)
+        if args.tracking_system == "wandb":
+          wb = WandBWriter(name = args.project_name,args = args)
+          args.tracker_logger = wb
+        
+        elif args.tracking_system == "clearml":
+          task = Task.init(project_name=args.project_name,
+                            task_name="research", reuse_last_task_id=False)
+          Task.set_random_seed(args.seed)
+          task.connect(args)
+          task.connect(args.config, 'bert_config')
+          task.connect_configuration(args.deepspeed_config,
+                                      name='deepspeed_config')
+          args.tracker_logger = task.get_logger()
+
+        elif args.tracking_system == "tensorboard":
+            args.tracker_logger = TensorBoardWriter(name=args.job_name,
+                                                    base=args.output_dir)
+
+    start_epoch = 0
+    if args.load_training_checkpoint and args.load_checkpoint_id:
+        start_epoch = load_checkpoint(args, model)
+
+    run(args, model, optimizer, start_epoch)
+    elapsed = time.time() - start
+    logger = args.logger
+    logger.info(f"Elapsed time: {elapsed} seconds")
+
+
+if __name__ == "__main__":
     main()